--- conflicted
+++ resolved
@@ -5,10 +5,7 @@
 import { Uniswap } from '../connectors/uniswap/uniswap';
 import { UniswapLP } from '../connectors/uniswap/uniswap.lp';
 import { Pangolin } from '../connectors/pangolin/pangolin';
-<<<<<<< HEAD
 import { Quickswap } from '../connectors/quickswap/quickswap';
-import { Ethereumish, Uniswapish, UniswapLPish } from './common-interfaces';
-=======
 import { Perp } from '../connectors/perp/perp';
 import {
   Ethereumish,
@@ -16,7 +13,6 @@
   Uniswapish,
   UniswapLPish,
 } from './common-interfaces';
->>>>>>> 497e52e6
 import { Traderjoe } from '../connectors/traderjoe/traderjoe';
 import { Sushiswap } from '../connectors/sushiswap/sushiswap';
 
