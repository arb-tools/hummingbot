import asyncio
import json
import re
from decimal import Decimal
from typing import Awaitable, NamedTuple, Optional
from unittest import TestCase
from unittest.mock import AsyncMock, patch

from aioresponses import aioresponses
from bidict import bidict

from hummingbot.connector.exchange.binance import binance_constants as CONSTANTS, binance_web_utils as web_utils
from hummingbot.connector.exchange.binance.binance_api_order_book_data_source import BinanceAPIOrderBookDataSource
from hummingbot.connector.exchange.binance.binance_exchange import BinanceExchange
from hummingbot.connector.trading_rule import TradingRule
from hummingbot.connector.utils import get_new_client_order_id
from hummingbot.core.data_type.cancellation_result import CancellationResult
from hummingbot.core.data_type.common import OrderType, TradeType
from hummingbot.core.data_type.in_flight_order import InFlightOrder, OrderState
from hummingbot.core.data_type.trade_fee import TokenAmount
from hummingbot.core.event.event_logger import EventLogger
from hummingbot.core.event.events import (
    BuyOrderCompletedEvent,
    BuyOrderCreatedEvent,
    MarketEvent,
    MarketOrderFailureEvent,
    OrderCancelledEvent,
    OrderFilledEvent,
)
from hummingbot.core.network_iterator import NetworkStatus


class BinanceExchangeTests(TestCase):
    # the level is required to receive logs from the data source logger
    level = 0

    @classmethod
    def setUpClass(cls) -> None:
        super().setUpClass()
        cls.base_asset = "COINALPHA"
        cls.quote_asset = "HBOT"
        cls.trading_pair = f"{cls.base_asset}-{cls.quote_asset}"
        cls.exchange_trading_pair = f"{cls.base_asset}{cls.quote_asset}"
        cls.symbol = f"{cls.base_asset}{cls.quote_asset}"

    def setUp(self) -> None:
        super().setUp()

        self.log_records = []
        self.test_task: Optional[asyncio.Task] = None

        self.exchange = BinanceExchange(
            binance_api_key="testAPIKey",
            binance_api_secret="testSecret",
            trading_pairs=[self.trading_pair],
        )

        self.exchange.logger().setLevel(1)
        self.exchange.logger().addHandler(self)
        self.exchange._time_synchronizer.add_time_offset_ms_sample(0)
        self.exchange._time_synchronizer.logger().setLevel(1)
        self.exchange._time_synchronizer.logger().addHandler(self)
        self.exchange._order_tracker.logger().setLevel(1)
        self.exchange._order_tracker.logger().addHandler(self)

        self._initialize_event_loggers()

        BinanceAPIOrderBookDataSource._trading_pair_symbol_map = {
            "com": bidict(
                {f"{self.base_asset}{self.quote_asset}": self.trading_pair})
        }

    def tearDown(self) -> None:
        self.test_task and self.test_task.cancel()
        BinanceAPIOrderBookDataSource._trading_pair_symbol_map = {}
        super().tearDown()

    def _initialize_event_loggers(self):
        self.buy_order_completed_logger = EventLogger()
        self.buy_order_created_logger = EventLogger()
        self.order_cancelled_logger = EventLogger()
        self.order_failure_logger = EventLogger()
        self.order_filled_logger = EventLogger()
        self.sell_order_completed_logger = EventLogger()
        self.sell_order_created_logger = EventLogger()

        events_and_loggers = [
            (MarketEvent.BuyOrderCompleted, self.buy_order_completed_logger),
            (MarketEvent.BuyOrderCreated, self.buy_order_created_logger),
            (MarketEvent.OrderCancelled, self.order_cancelled_logger),
            (MarketEvent.OrderFailure, self.order_failure_logger),
            (MarketEvent.OrderFilled, self.order_filled_logger),
            (MarketEvent.SellOrderCompleted, self.sell_order_completed_logger),
            (MarketEvent.SellOrderCreated, self.sell_order_created_logger)]

        for event, logger in events_and_loggers:
            self.exchange.add_listener(event, logger)

    def handle(self, record):
        self.log_records.append(record)

    def _is_logged(self, log_level: str, message: str) -> bool:
        return any(record.levelname == log_level and record.getMessage() == message for record in self.log_records)

    def async_run_with_timeout(self, coroutine: Awaitable, timeout: float = 1):
        ret = asyncio.get_event_loop().run_until_complete(asyncio.wait_for(coroutine, timeout))
        return ret

    def _simulate_trading_rules_initialized(self):
        self.exchange._trading_rules = {
            self.trading_pair: TradingRule(
                trading_pair=self.trading_pair,
                min_order_size=Decimal(str(0.01)),
                min_price_increment=Decimal(str(0.0001)),
                min_base_amount_increment=Decimal(str(0.000001)),
            )
        }

    def _validate_auth_credentials_for_request(self, request_call_tuple: NamedTuple):
        self._validate_auth_credentials_taking_parameters_from_argument(
            request_call_tuple=request_call_tuple,
            params_key="params"
        )

    def _validate_auth_credentials_for_post_request(self, request_call_tuple: NamedTuple):
        self._validate_auth_credentials_taking_parameters_from_argument(
            request_call_tuple=request_call_tuple,
            params_key="data"
        )

    def _validate_auth_credentials_taking_parameters_from_argument(self, request_call_tuple: NamedTuple,
                                                                   params_key: str):
        request_params = request_call_tuple.kwargs[params_key]
        self.assertIn("timestamp", request_params)
        self.assertIn("signature", request_params)
        request_headers = request_call_tuple.kwargs["headers"]
        self.assertIn("X-MBX-APIKEY", request_headers)
        self.assertEqual("testAPIKey", request_headers["X-MBX-APIKEY"])

    def test_supported_order_types(self):
        supported_types = self.exchange.supported_order_types()
        self.assertIn(OrderType.LIMIT, supported_types)
        self.assertIn(OrderType.LIMIT_MAKER, supported_types)

    @aioresponses()
    def test_check_network_successful(self, mock_api):
        url = web_utils.private_rest_url(CONSTANTS.PING_PATH_URL)
        regex_url = re.compile(f"^{url}".replace(".", r"\.").replace("?", r"\?"))

        mock_api.get(regex_url, body=json.dumps({}))

        status = self.async_run_with_timeout(self.exchange.check_network())

        self.assertEqual(NetworkStatus.CONNECTED, status)

    @aioresponses()
    def test_check_network_unsuccessful(self, mock_api):
        url = web_utils.private_rest_url(CONSTANTS.PING_PATH_URL)
        regex_url = re.compile(f"^{url}".replace(".", r"\.").replace("?", r"\?"))

        mock_api.get(regex_url, status=404)

        status = self.async_run_with_timeout(self.exchange.check_network())

        self.assertEqual(NetworkStatus.NOT_CONNECTED, status)

    @aioresponses()
    def test_check_network_raises_cancel_exception(self, mock_api):
        url = web_utils.private_rest_url(CONSTANTS.PING_PATH_URL)
        regex_url = re.compile(f"^{url}".replace(".", r"\.").replace("?", r"\?"))

        mock_api.get(regex_url, exception=asyncio.CancelledError)

        self.assertRaises(asyncio.CancelledError, self.async_run_with_timeout, self.exchange.check_network())

    @aioresponses()
    def test_create_order_successfully(self, mock_api):
        self._simulate_trading_rules_initialized()
        request_sent_event = asyncio.Event()
        self.exchange._set_current_timestamp(1640780000)
        url = web_utils.private_rest_url(CONSTANTS.ORDER_PATH_URL)
        regex_url = re.compile(f"^{url}".replace(".", r"\.").replace("?", r"\?"))

        creation_response = {
            "symbol": self.exchange_trading_pair,
            "orderId": 28,
            "orderListId": -1,
            "clientOrderId": "OID1",
            "transactTime": 1507725176595
        }

        mock_api.post(regex_url,
                      body=json.dumps(creation_response),
                      callback=lambda *args, **kwargs: request_sent_event.set())

        self.test_task = asyncio.get_event_loop().create_task(
            self.exchange._create_order(trade_type=TradeType.BUY,
                                        order_id="OID1",
                                        trading_pair=self.trading_pair,
                                        amount=Decimal("100"),
                                        order_type=OrderType.LIMIT,
                                        price=Decimal("10000")))
        self.async_run_with_timeout(request_sent_event.wait())

        order_request = next(((key, value) for key, value in mock_api.requests.items()
                              if key[1].human_repr().startswith(url)))
        self._validate_auth_credentials_for_post_request(order_request[1][0])
        request_data = order_request[1][0].kwargs["data"]
        self.assertEqual(self.exchange_trading_pair, request_data["symbol"])
        self.assertEqual(CONSTANTS.SIDE_BUY, request_data["side"])
        self.assertEqual(BinanceExchange.binance_order_type(OrderType.LIMIT), request_data["type"])
        self.assertEqual(Decimal("100"), Decimal(request_data["quantity"]))
        self.assertEqual(Decimal("10000"), Decimal(request_data["price"]))
        self.assertEqual("OID1", request_data["newClientOrderId"])

        self.assertIn("OID1", self.exchange.in_flight_orders)
        create_event: BuyOrderCreatedEvent = self.buy_order_created_logger.event_log[0]
        self.assertEqual(self.exchange.current_timestamp, create_event.timestamp)
        self.assertEqual(self.trading_pair, create_event.trading_pair)
        self.assertEqual(OrderType.LIMIT, create_event.type)
        self.assertEqual(Decimal("100"), create_event.amount)
        self.assertEqual(Decimal("10000"), create_event.price)
        self.assertEqual("OID1", create_event.order_id)
        self.assertEqual("28", create_event.exchange_order_id)

        self.assertTrue(
            self._is_logged(
                "INFO",
                f"Created LIMIT BUY order OID1 for {Decimal('100.000000')} {self.trading_pair}."
            )
        )

    @aioresponses()
    def test_create_order_fails_and_raises_failure_event(self, mock_api):
        self._simulate_trading_rules_initialized()
        request_sent_event = asyncio.Event()
        self.exchange._set_current_timestamp(1640780000)
        url = web_utils.private_rest_url(CONSTANTS.ORDER_PATH_URL)
        regex_url = re.compile(f"^{url}".replace(".", r"\.").replace("?", r"\?"))

        mock_api.post(regex_url,
                      status=400,
                      callback=lambda *args, **kwargs: request_sent_event.set())

        self.test_task = asyncio.get_event_loop().create_task(
            self.exchange._create_order(trade_type=TradeType.BUY,
                                        order_id="OID1",
                                        trading_pair=self.trading_pair,
                                        amount=Decimal("100"),
                                        order_type=OrderType.LIMIT,
                                        price=Decimal("10000")))
        self.async_run_with_timeout(request_sent_event.wait())

        order_request = next(((key, value) for key, value in mock_api.requests.items()
                              if key[1].human_repr().startswith(url)))
        self._validate_auth_credentials_for_post_request(order_request[1][0])

        self.assertNotIn("OID1", self.exchange.in_flight_orders)
        self.assertEqual(0, len(self.buy_order_created_logger.event_log))
        failure_event: MarketOrderFailureEvent = self.order_failure_logger.event_log[0]
        self.assertEqual(self.exchange.current_timestamp, failure_event.timestamp)
        self.assertEqual(OrderType.LIMIT, failure_event.order_type)
        self.assertEqual("OID1", failure_event.order_id)

        self.assertTrue(
            self._is_logged(
                "INFO",
                f"Order OID1 has failed. Order Update: OrderUpdate(trading_pair='{self.trading_pair}', "
                f"update_timestamp={self.exchange.current_timestamp}, new_state={repr(OrderState.FAILED)}, "
                "client_order_id='OID1', exchange_order_id=None, misc_updates={})"
            )
        )

    @aioresponses()
    def test_create_order_fails_when_trading_rule_error_and_raises_failure_event(self, mock_api):
        self._simulate_trading_rules_initialized()
        request_sent_event = asyncio.Event()
        self.exchange._set_current_timestamp(1640780000)

        url = web_utils.private_rest_url(CONSTANTS.ORDER_PATH_URL)
        regex_url = re.compile(f"^{url}".replace(".", r"\.").replace("?", r"\?"))

        mock_api.post(regex_url,
                      status=400,
                      callback=lambda *args, **kwargs: request_sent_event.set())

        self.test_task = asyncio.get_event_loop().create_task(
            self.exchange._create_order(trade_type=TradeType.BUY,
                                        order_id="OID1",
                                        trading_pair=self.trading_pair,
                                        amount=Decimal("0.0001"),
                                        order_type=OrderType.LIMIT,
                                        price=Decimal("0.0000001")))
        # The second order is used only to have the event triggered and avoid using timeouts for tests
        asyncio.get_event_loop().create_task(
            self.exchange._create_order(trade_type=TradeType.BUY,
                                        order_id="OID2",
                                        trading_pair=self.trading_pair,
                                        amount=Decimal("100"),
                                        order_type=OrderType.LIMIT,
                                        price=Decimal("10000")))

        self.async_run_with_timeout(request_sent_event.wait())

        self.assertNotIn("OID1", self.exchange.in_flight_orders)
        self.assertEqual(0, len(self.buy_order_created_logger.event_log))
        failure_event: MarketOrderFailureEvent = self.order_failure_logger.event_log[0]
        self.assertEqual(self.exchange.current_timestamp, failure_event.timestamp)
        self.assertEqual(OrderType.LIMIT, failure_event.order_type)
        self.assertEqual("OID1", failure_event.order_id)

        self.assertTrue(
            self._is_logged(
                "WARNING",
                "Buy order amount 0 is lower than the minimum order size 0.01. The order will not be created."
            )
        )
        self.assertTrue(
            self._is_logged(
                "INFO",
                f"Order OID1 has failed. Order Update: OrderUpdate(trading_pair='{self.trading_pair}', "
                f"update_timestamp={self.exchange.current_timestamp}, new_state={repr(OrderState.FAILED)}, "
                "client_order_id='OID1', exchange_order_id=None, misc_updates={})"
            )
        )

    @aioresponses()
    def test_cancel_order_successfully(self, mock_api):
        request_sent_event = asyncio.Event()
        self.exchange._set_current_timestamp(1640780000)

        self.exchange.start_tracking_order(
            order_id="OID1",
            exchange_order_id="4",
            trading_pair=self.trading_pair,
            trade_type=TradeType.BUY,
            price=Decimal("10000"),
            amount=Decimal("100"),
            order_type=OrderType.LIMIT,
        )

        self.assertIn("OID1", self.exchange.in_flight_orders)
        order = self.exchange.in_flight_orders["OID1"]

        url = web_utils.private_rest_url(CONSTANTS.ORDER_PATH_URL)
        regex_url = re.compile(f"^{url}".replace(".", r"\.").replace("?", r"\?"))

        response = {
            "symbol": self.exchange_trading_pair,
            "origClientOrderId": "OID1",
            "orderId": 4,
            "orderListId": -1,
            "clientOrderId": "cancelMyOrder1",
            "price": str(order.price),
            "origQty": str(order.amount),
            "executedQty": str(Decimal("0")),
            "cummulativeQuoteQty": str(Decimal("0")),
            "status": "CANCELED",
            "timeInForce": "GTC",
            "type": "LIMIT",
            "side": "BUY"
        }

        mock_api.delete(regex_url,
                        body=json.dumps(response),
                        callback=lambda *args, **kwargs: request_sent_event.set())

        self.exchange.cancel(trading_pair=self.trading_pair, order_id="OID1")
        self.async_run_with_timeout(request_sent_event.wait())

        cancel_request = next(((key, value) for key, value in mock_api.requests.items()
                               if key[1].human_repr().startswith(url)))
        self._validate_auth_credentials_for_request(cancel_request[1][0])
        request_params = cancel_request[1][0].kwargs["params"]
        self.assertEqual(self.exchange_trading_pair, request_params["symbol"])
        self.assertEqual(order.client_order_id, request_params["origClientOrderId"])

        cancel_event: OrderCancelledEvent = self.order_cancelled_logger.event_log[0]
        self.assertEqual(self.exchange.current_timestamp, cancel_event.timestamp)
        self.assertEqual(order.client_order_id, cancel_event.order_id)

        self.assertTrue(
            self._is_logged(
                "INFO",
                f"Successfully canceled order {order.client_order_id}."
            )
        )

    @aioresponses()
    def test_cancel_order_raises_failure_event_when_request_fails(self, mock_api):
        request_sent_event = asyncio.Event()
        self.exchange._set_current_timestamp(1640780000)

        self.exchange.start_tracking_order(
            order_id="OID1",
            exchange_order_id="4",
            trading_pair=self.trading_pair,
            trade_type=TradeType.BUY,
            price=Decimal("10000"),
            amount=Decimal("100"),
            order_type=OrderType.LIMIT,
        )

        self.assertIn("OID1", self.exchange.in_flight_orders)
        order = self.exchange.in_flight_orders["OID1"]

        url = web_utils.private_rest_url(CONSTANTS.ORDER_PATH_URL)
        regex_url = re.compile(f"^{url}".replace(".", r"\.").replace("?", r"\?"))

        mock_api.delete(regex_url,
                        status=400,
                        callback=lambda *args, **kwargs: request_sent_event.set())

        self.exchange.cancel(trading_pair=self.trading_pair, order_id="OID1")
        self.async_run_with_timeout(request_sent_event.wait())

        cancel_request = next(((key, value) for key, value in mock_api.requests.items()
                               if key[1].human_repr().startswith(url)))
        self._validate_auth_credentials_for_request(cancel_request[1][0])

        self.assertEqual(0, len(self.order_cancelled_logger.event_log))

        self.assertTrue(
            self._is_logged(
                "ERROR",
                f"Failed to cancel order {order.client_order_id}"
            ),
            msg=f"{self.log_records}"
        )

    @aioresponses()
    def test_cancel_two_orders_with_cancel_all_and_one_fails(self, mock_api):
        self.exchange._set_current_timestamp(1640780000)

        self.exchange.start_tracking_order(
            order_id="OID1",
            exchange_order_id="4",
            trading_pair=self.trading_pair,
            trade_type=TradeType.BUY,
            price=Decimal("10000"),
            amount=Decimal("100"),
            order_type=OrderType.LIMIT,
        )

        self.assertIn("OID1", self.exchange.in_flight_orders)
        order1 = self.exchange.in_flight_orders["OID1"]

        self.exchange.start_tracking_order(
            order_id="OID2",
            exchange_order_id="5",
            trading_pair=self.trading_pair,
            trade_type=TradeType.SELL,
            price=Decimal("11000"),
            amount=Decimal("90"),
            order_type=OrderType.LIMIT,
        )

        self.assertIn("OID2", self.exchange.in_flight_orders)
        order2 = self.exchange.in_flight_orders["OID2"]

        url = web_utils.private_rest_url(CONSTANTS.ORDER_PATH_URL)
        regex_url = re.compile(f"^{url}".replace(".", r"\.").replace("?", r"\?"))

        response = {
            "symbol": self.exchange_trading_pair,
            "origClientOrderId": "OID1",
            "orderId": 4,
            "orderListId": -1,
            "clientOrderId": "cancelMyOrder1",
            "price": str(order1.price),
            "origQty": str(order1.amount),
            "executedQty": str(Decimal("0")),
            "cummulativeQuoteQty": str(Decimal("0")),
            "status": "CANCELED",
            "timeInForce": "GTC",
            "type": "LIMIT",
            "side": "BUY"
        }

        mock_api.delete(regex_url, body=json.dumps(response))
        mock_api.delete(regex_url, status=400)

        cancellation_results = self.async_run_with_timeout(self.exchange.cancel_all(10))

        self.assertEqual(2, len(cancellation_results))
        self.assertEqual(CancellationResult(order1.client_order_id, True), cancellation_results[0])
        self.assertEqual(CancellationResult(order2.client_order_id, False), cancellation_results[1])

        self.assertEqual(1, len(self.order_cancelled_logger.event_log))
        cancel_event: OrderCancelledEvent = self.order_cancelled_logger.event_log[0]
        self.assertEqual(self.exchange.current_timestamp, cancel_event.timestamp)
        self.assertEqual(order1.client_order_id, cancel_event.order_id)

        self.assertTrue(
            self._is_logged(
                "INFO",
                f"Successfully canceled order {order1.client_order_id}."
            )
        )

    @aioresponses()
    @patch("hummingbot.connector.time_synchronizer.TimeSynchronizer._current_seconds_counter")
    def test_update_time_synchronizer_successfully(self, mock_api, seconds_counter_mock):
        request_sent_event = asyncio.Event()
        seconds_counter_mock.side_effect = [0, 0, 0]

        self.exchange._time_synchronizer.clear_time_offset_ms_samples()
        url = web_utils.private_rest_url(CONSTANTS.SERVER_TIME_PATH_URL)
        regex_url = re.compile(f"^{url}".replace(".", r"\.").replace("?", r"\?"))

        response = {"serverTime": 1640000003000}

        mock_api.get(regex_url,
                     body=json.dumps(response),
                     callback=lambda *args, **kwargs: request_sent_event.set())

        self.async_run_with_timeout(self.exchange._update_time_synchronizer())

        self.assertEqual(response["serverTime"] * 1e-3, self.exchange._time_synchronizer.time())

    @aioresponses()
    def test_update_time_synchronizer_failure_is_logged(self, mock_api):
        request_sent_event = asyncio.Event()

        url = web_utils.private_rest_url(CONSTANTS.SERVER_TIME_PATH_URL)
        regex_url = re.compile(f"^{url}".replace(".", r"\.").replace("?", r"\?"))

        response = {"code": -1121, "msg": "Dummy error"}

        mock_api.get(regex_url,
                     body=json.dumps(response),
                     callback=lambda *args, **kwargs: request_sent_event.set())

        self.async_run_with_timeout(self.exchange._update_time_synchronizer())

        self.assertTrue(self._is_logged("NETWORK", "Error getting server time."))

    @aioresponses()
    def test_update_time_synchronizer_raises_cancelled_error(self, mock_api):
        url = web_utils.private_rest_url(CONSTANTS.SERVER_TIME_PATH_URL)
        regex_url = re.compile(f"^{url}".replace(".", r"\.").replace("?", r"\?"))

        mock_api.get(regex_url,
                     exception=asyncio.CancelledError)

        self.assertRaises(
            asyncio.CancelledError,
            self.async_run_with_timeout, self.exchange._update_time_synchronizer())

    @aioresponses()
    def test_update_balances(self, mock_api):
        url = web_utils.public_rest_url(CONSTANTS.SERVER_TIME_PATH_URL, domain=self.exchange._domain)
        regex_url = re.compile(f"^{url}".replace(".", r"\.").replace("?", r"\?"))

        response = {"serverTime": 1640000003000}

        mock_api.get(regex_url,
                     body=json.dumps(response))

        url = web_utils.private_rest_url(CONSTANTS.SERVER_TIME_PATH_URL)
        regex_url = re.compile(f"^{url}".replace(".", r"\.").replace("?", r"\?"))

        response = {"serverTime": 1640000003000}

        mock_api.get(regex_url,
                     body=json.dumps(response))

        url = web_utils.private_rest_url(CONSTANTS.ACCOUNTS_PATH_URL)
        regex_url = re.compile(f"^{url}".replace(".", r"\.").replace("?", r"\?"))

        response = {
            "makerCommission": 15,
            "takerCommission": 15,
            "buyerCommission": 0,
            "sellerCommission": 0,
            "canTrade": True,
            "canWithdraw": True,
            "canDeposit": True,
            "updateTime": 123456789,
            "accountType": "SPOT",
            "balances": [
                {
                    "asset": "BTC",
                    "free": "10.0",
                    "locked": "5.0"
                },
                {
                    "asset": "LTC",
                    "free": "2000",
                    "locked": "0.00000000"
                }
            ],
            "permissions": [
                "SPOT"
            ]
        }

        mock_api.get(regex_url, body=json.dumps(response))
        self.async_run_with_timeout(self.exchange._update_balances())

        available_balances = self.exchange.available_balances
        total_balances = self.exchange.get_all_balances()

        self.assertEqual(Decimal("10"), available_balances["BTC"])
        self.assertEqual(Decimal("2000"), available_balances["LTC"])
        self.assertEqual(Decimal("15"), total_balances["BTC"])
        self.assertEqual(Decimal("2000"), total_balances["LTC"])

        response = {
            "makerCommission": 15,
            "takerCommission": 15,
            "buyerCommission": 0,
            "sellerCommission": 0,
            "canTrade": True,
            "canWithdraw": True,
            "canDeposit": True,
            "updateTime": 123456789,
            "accountType": "SPOT",
            "balances": [
                {
                    "asset": "BTC",
                    "free": "10.0",
                    "locked": "5.0"
                },
            ],
            "permissions": [
                "SPOT"
            ]
        }

        mock_api.get(regex_url, body=json.dumps(response))
        self.async_run_with_timeout(self.exchange._update_balances())

        available_balances = self.exchange.available_balances
        total_balances = self.exchange.get_all_balances()

        self.assertNotIn("LTC", available_balances)
        self.assertNotIn("LTC", total_balances)
        self.assertEqual(Decimal("10"), available_balances["BTC"])
        self.assertEqual(Decimal("15"), total_balances["BTC"])

    @aioresponses()
    def test_update_order_fills_from_trades_triggers_filled_event(self, mock_api):
        self.exchange._set_current_timestamp(1640780000)
        self.exchange._last_poll_timestamp = (self.exchange.current_timestamp -
                                              self.exchange.UPDATE_ORDER_STATUS_MIN_INTERVAL - 1)

        self.exchange.start_tracking_order(
            order_id="OID1",
            exchange_order_id="100234",
            trading_pair=self.trading_pair,
            order_type=OrderType.LIMIT,
            trade_type=TradeType.BUY,
            price=Decimal("10000"),
            amount=Decimal("1"),
        )
        order = self.exchange.in_flight_orders["OID1"]

        url = web_utils.private_rest_url(CONSTANTS.MY_TRADES_PATH_URL)
        regex_url = re.compile(f"^{url}".replace(".", r"\.").replace("?", r"\?"))

        trade_fill = {
            "symbol": self.exchange_trading_pair,
            "id": 28457,
            "orderId": int(order.exchange_order_id),
            "orderListId": -1,
            "price": "9999",
            "qty": "1",
            "quoteQty": "48.000012",
            "commission": "10.10000000",
            "commissionAsset": self.quote_asset,
            "time": 1499865549590,
            "isBuyer": True,
            "isMaker": False,
            "isBestMatch": True
        }

        trade_fill_non_tracked_order = {
            "symbol": self.exchange_trading_pair,
            "id": 30000,
            "orderId": 99999,
            "orderListId": -1,
            "price": "4.00000100",
            "qty": "12.00000000",
            "quoteQty": "48.000012",
            "commission": "10.10000000",
            "commissionAsset": "BNB",
            "time": 1499865549590,
            "isBuyer": True,
            "isMaker": False,
            "isBestMatch": True
        }

        mock_response = [trade_fill, trade_fill_non_tracked_order]
        mock_api.get(regex_url, body=json.dumps(mock_response))

        self.exchange.add_exchange_order_ids_from_market_recorder(
            {str(trade_fill_non_tracked_order["orderId"]): "OID99"})

        self.async_run_with_timeout(self.exchange._update_order_fills_from_trades())

        trades_request = next(((key, value) for key, value in mock_api.requests.items()
                               if key[1].human_repr().startswith(url)))
        request_params = trades_request[1][0].kwargs["params"]
        self.assertEqual(self.exchange_trading_pair, request_params["symbol"])
        self._validate_auth_credentials_for_request(trades_request[1][0])

        fill_event: OrderFilledEvent = self.order_filled_logger.event_log[0]
        self.assertEqual(self.exchange.current_timestamp, fill_event.timestamp)
        self.assertEqual(order.client_order_id, fill_event.order_id)
        self.assertEqual(order.trading_pair, fill_event.trading_pair)
        self.assertEqual(order.trade_type, fill_event.trade_type)
        self.assertEqual(order.order_type, fill_event.order_type)
        self.assertEqual(Decimal(trade_fill["price"]), fill_event.price)
        self.assertEqual(Decimal(trade_fill["qty"]), fill_event.amount)
        self.assertEqual(0.0, fill_event.trade_fee.percent)
        self.assertEqual([TokenAmount(trade_fill["commissionAsset"], Decimal(trade_fill["commission"]))],
                         fill_event.trade_fee.flat_fees)

        fill_event: OrderFilledEvent = self.order_filled_logger.event_log[1]
        self.assertEqual(float(trade_fill_non_tracked_order["time"]) * 1e-3, fill_event.timestamp)
        self.assertEqual("OID99", fill_event.order_id)
        self.assertEqual(self.trading_pair, fill_event.trading_pair)
        self.assertEqual(TradeType.BUY, fill_event.trade_type)
        self.assertEqual(OrderType.LIMIT, fill_event.order_type)
        self.assertEqual(Decimal(trade_fill_non_tracked_order["price"]), fill_event.price)
        self.assertEqual(Decimal(trade_fill_non_tracked_order["qty"]), fill_event.amount)
        self.assertEqual(0.0, fill_event.trade_fee.percent)
        self.assertEqual([
            TokenAmount(
                trade_fill_non_tracked_order["commissionAsset"],
                Decimal(trade_fill_non_tracked_order["commission"]))],
            fill_event.trade_fee.flat_fees)
        self.assertTrue(self._is_logged(
            "INFO",
            f"Recreating missing trade in TradeFill: {trade_fill_non_tracked_order}"
        ))

    @aioresponses()
    def test_update_order_fills_request_parameters(self, mock_api):
        self.exchange._set_current_timestamp(0)
        self.exchange._last_poll_timestamp = -1

        url = web_utils.private_rest_url(CONSTANTS.MY_TRADES_PATH_URL)
        regex_url = re.compile(f"^{url}".replace(".", r"\.").replace("?", r"\?"))

        mock_response = []
        mock_api.get(regex_url, body=json.dumps(mock_response))

        self.async_run_with_timeout(self.exchange._update_order_fills_from_trades())

        trades_request = next(((key, value) for key, value in mock_api.requests.items()
                               if key[1].human_repr().startswith(url)))
        request_params = trades_request[1][0].kwargs["params"]
        self.assertEqual(self.exchange_trading_pair, request_params["symbol"])
        self.assertNotIn("startTime", request_params)
        self._validate_auth_credentials_for_request(trades_request[1][0])

        self.exchange._set_current_timestamp(1640780000)
        self.exchange._last_poll_timestamp = (self.exchange.current_timestamp -
                                              self.exchange.UPDATE_ORDER_STATUS_MIN_INTERVAL - 1)
        self.exchange._last_trades_poll_binance_timestamp = 10
        self.async_run_with_timeout(self.exchange._update_order_fills_from_trades())

        trades_request = [(key, value) for key, value in mock_api.requests.items()
                          if key[1].human_repr().startswith(url)][1]
        request_params = trades_request[1][0].kwargs["params"]
        self.assertEqual(self.exchange_trading_pair, request_params["symbol"])
        self.assertEqual(10 * 1e3, request_params["startTime"])
        self._validate_auth_credentials_for_request(trades_request[1][0])

    @aioresponses()
    def test_update_order_fills_from_trades_with_repeated_fill_triggers_only_one_event(self, mock_api):
        self.exchange._set_current_timestamp(1640780000)
        self.exchange._last_poll_timestamp = (self.exchange.current_timestamp -
                                              self.exchange.UPDATE_ORDER_STATUS_MIN_INTERVAL - 1)

        url = web_utils.private_rest_url(CONSTANTS.MY_TRADES_PATH_URL)
        regex_url = re.compile(f"^{url}".replace(".", r"\.").replace("?", r"\?"))

        trade_fill_non_tracked_order = {
            "symbol": self.exchange_trading_pair,
            "id": 30000,
            "orderId": 99999,
            "orderListId": -1,
            "price": "4.00000100",
            "qty": "12.00000000",
            "quoteQty": "48.000012",
            "commission": "10.10000000",
            "commissionAsset": "BNB",
            "time": 1499865549590,
            "isBuyer": True,
            "isMaker": False,
            "isBestMatch": True
        }

        mock_response = [trade_fill_non_tracked_order, trade_fill_non_tracked_order]
        mock_api.get(regex_url, body=json.dumps(mock_response))

        self.exchange.add_exchange_order_ids_from_market_recorder(
            {str(trade_fill_non_tracked_order["orderId"]): "OID99"})

        self.async_run_with_timeout(self.exchange._update_order_fills_from_trades())

        trades_request = next(((key, value) for key, value in mock_api.requests.items()
                               if key[1].human_repr().startswith(url)))
        request_params = trades_request[1][0].kwargs["params"]
        self.assertEqual(self.exchange_trading_pair, request_params["symbol"])
        self._validate_auth_credentials_for_request(trades_request[1][0])

        self.assertEqual(1, len(self.order_filled_logger.event_log))
        fill_event: OrderFilledEvent = self.order_filled_logger.event_log[0]
        self.assertEqual(float(trade_fill_non_tracked_order["time"]) * 1e-3, fill_event.timestamp)
        self.assertEqual("OID99", fill_event.order_id)
        self.assertEqual(self.trading_pair, fill_event.trading_pair)
        self.assertEqual(TradeType.BUY, fill_event.trade_type)
        self.assertEqual(OrderType.LIMIT, fill_event.order_type)
        self.assertEqual(Decimal(trade_fill_non_tracked_order["price"]), fill_event.price)
        self.assertEqual(Decimal(trade_fill_non_tracked_order["qty"]), fill_event.amount)
        self.assertEqual(0.0, fill_event.trade_fee.percent)
        self.assertEqual([
            TokenAmount(trade_fill_non_tracked_order["commissionAsset"],
                        Decimal(trade_fill_non_tracked_order["commission"]))],
            fill_event.trade_fee.flat_fees)
        self.assertTrue(self._is_logged(
            "INFO",
            f"Recreating missing trade in TradeFill: {trade_fill_non_tracked_order}"
        ))

    @aioresponses()
    def test_update_order_status_when_filled(self, mock_api):
        self.exchange._set_current_timestamp(1640780000)
        self.exchange._last_poll_timestamp = (self.exchange.current_timestamp -
                                              self.exchange.UPDATE_ORDER_STATUS_MIN_INTERVAL - 1)

        self.exchange.start_tracking_order(
            order_id="OID1",
            exchange_order_id="100234",
            trading_pair=self.trading_pair,
            order_type=OrderType.LIMIT,
            trade_type=TradeType.BUY,
            price=Decimal("10000"),
            amount=Decimal("1"),
        )
        order: InFlightOrder = self.exchange.in_flight_orders["OID1"]

        url = web_utils.private_rest_url(CONSTANTS.ORDER_PATH_URL)
        regex_url = re.compile(f"^{url}".replace(".", r"\.").replace("?", r"\?"))

        order_status = {
            "symbol": self.exchange_trading_pair,
            "orderId": int(order.exchange_order_id),
            "orderListId": -1,
            "clientOrderId": order.client_order_id,
            "price": "10000.0",
            "origQty": "1.0",
            "executedQty": "1.0",
            "cummulativeQuoteQty": "10000.0",
            "status": "FILLED",
            "timeInForce": "GTC",
            "type": "LIMIT",
            "side": "BUY",
            "stopPrice": "0.0",
            "icebergQty": "0.0",
            "time": 1499827319559,
            "updateTime": 1499827319559,
            "isWorking": True,
            "origQuoteOrderQty": "10000.000000"
        }

        mock_response = order_status
        mock_api.get(regex_url, body=json.dumps(mock_response))

        # Simulate the order has been filled with a TradeUpdate
        order.completely_filled_event.set()
        self.async_run_with_timeout(self.exchange._update_order_status())
        self.async_run_with_timeout(order.wait_until_completely_filled())

        order_request = next(((key, value) for key, value in mock_api.requests.items()
                              if key[1].human_repr().startswith(url)))
        request_params = order_request[1][0].kwargs["params"]
        self.assertEqual(self.exchange_trading_pair, request_params["symbol"])
        self.assertEqual(order.client_order_id, request_params["origClientOrderId"])
        self._validate_auth_credentials_for_request(order_request[1][0])

        buy_event: BuyOrderCompletedEvent = self.buy_order_completed_logger.event_log[0]
        self.assertEqual(self.exchange.current_timestamp, buy_event.timestamp)
        self.assertEqual(order.client_order_id, buy_event.order_id)
        self.assertEqual(order.base_asset, buy_event.base_asset)
        self.assertEqual(order.quote_asset, buy_event.quote_asset)
        self.assertEqual(Decimal(0), buy_event.base_asset_amount)
        self.assertEqual(Decimal(0), buy_event.quote_asset_amount)
        self.assertEqual(order.order_type, buy_event.order_type)
        self.assertEqual(order.exchange_order_id, buy_event.exchange_order_id)
        self.assertNotIn(order.client_order_id, self.exchange.in_flight_orders)
        self.assertTrue(
            self._is_logged(
                "INFO",
                f"BUY order {order.client_order_id} completely filled."
            )
        )

    @aioresponses()
    def test_update_order_status_when_cancelled(self, mock_api):
        self.exchange._set_current_timestamp(1640780000)
        self.exchange._last_poll_timestamp = (self.exchange.current_timestamp -
                                              self.exchange.UPDATE_ORDER_STATUS_MIN_INTERVAL - 1)

        self.exchange.start_tracking_order(
            order_id="OID1",
            exchange_order_id="100234",
            trading_pair=self.trading_pair,
            order_type=OrderType.LIMIT,
            trade_type=TradeType.BUY,
            price=Decimal("10000"),
            amount=Decimal("1"),
        )
        order = self.exchange.in_flight_orders["OID1"]

        url = web_utils.private_rest_url(CONSTANTS.ORDER_PATH_URL)
        regex_url = re.compile(f"^{url}".replace(".", r"\.").replace("?", r"\?"))

        order_status = {
            "symbol": self.exchange_trading_pair,
            "orderId": int(order.exchange_order_id),
            "orderListId": -1,
            "clientOrderId": order.client_order_id,
            "price": "10000.0",
            "origQty": "1.0",
            "executedQty": "1.0",
            "cummulativeQuoteQty": "10000.0",
            "status": "CANCELED",
            "timeInForce": "GTC",
            "type": "LIMIT",
            "side": "BUY",
            "stopPrice": "0.0",
            "icebergQty": "0.0",
            "time": 1499827319559,
            "updateTime": 1499827319559,
            "isWorking": True,
            "origQuoteOrderQty": "10000.000000"
        }

        mock_response = order_status
        mock_api.get(regex_url, body=json.dumps(mock_response))

        self.async_run_with_timeout(self.exchange._update_order_status())

        order_request = next(((key, value) for key, value in mock_api.requests.items()
                              if key[1].human_repr().startswith(url)))
        request_params = order_request[1][0].kwargs["params"]
        self.assertEqual(self.exchange_trading_pair, request_params["symbol"])
        self.assertEqual(order.client_order_id, request_params["origClientOrderId"])
        self._validate_auth_credentials_for_request(order_request[1][0])

        cancel_event: OrderCancelledEvent = self.order_cancelled_logger.event_log[0]
        self.assertEqual(self.exchange.current_timestamp, cancel_event.timestamp)
        self.assertEqual(order.client_order_id, cancel_event.order_id)
        self.assertEqual(order.exchange_order_id, cancel_event.exchange_order_id)
        self.assertNotIn(order.client_order_id, self.exchange.in_flight_orders)
        self.assertTrue(
            self._is_logged("INFO", f"Successfully canceled order {order.client_order_id}.")
        )

    @aioresponses()
    def test_update_order_status_when_failed(self, mock_api):
        self.exchange._set_current_timestamp(1640780000)
        self.exchange._last_poll_timestamp = (self.exchange.current_timestamp -
                                              self.exchange.UPDATE_ORDER_STATUS_MIN_INTERVAL - 1)

        self.exchange.start_tracking_order(
            order_id="OID1",
            exchange_order_id="100234",
            trading_pair=self.trading_pair,
            order_type=OrderType.LIMIT,
            trade_type=TradeType.BUY,
            price=Decimal("10000"),
            amount=Decimal("1"),
        )
        order = self.exchange.in_flight_orders["OID1"]

        url = web_utils.private_rest_url(CONSTANTS.ORDER_PATH_URL)
        regex_url = re.compile(f"^{url}".replace(".", r"\.").replace("?", r"\?"))

        order_status = {
            "symbol": self.exchange_trading_pair,
            "orderId": int(order.exchange_order_id),
            "orderListId": -1,
            "clientOrderId": order.client_order_id,
            "price": "10000.0",
            "origQty": "1.0",
            "executedQty": "0.0",
            "cummulativeQuoteQty": "0.0",
            "status": "REJECTED",
            "timeInForce": "GTC",
            "type": "LIMIT",
            "side": "BUY",
            "stopPrice": "0.0",
            "icebergQty": "0.0",
            "time": 1499827319559,
            "updateTime": 1499827319559,
            "isWorking": True,
            "origQuoteOrderQty": "10000.000000"
        }

        mock_response = order_status
        mock_api.get(regex_url, body=json.dumps(mock_response))

        self.async_run_with_timeout(self.exchange._update_order_status())

        order_request = next(((key, value) for key, value in mock_api.requests.items()
                              if key[1].human_repr().startswith(url)))
        request_params = order_request[1][0].kwargs["params"]
        self.assertEqual(self.exchange_trading_pair, request_params["symbol"])
        self.assertEqual(order.client_order_id, request_params["origClientOrderId"])
        self._validate_auth_credentials_for_request(order_request[1][0])

        failure_event: MarketOrderFailureEvent = self.order_failure_logger.event_log[0]
        self.assertEqual(self.exchange.current_timestamp, failure_event.timestamp)
        self.assertEqual(order.client_order_id, failure_event.order_id)
        self.assertEqual(order.order_type, failure_event.order_type)
        self.assertNotIn(order.client_order_id, self.exchange.in_flight_orders)
        self.assertTrue(
            self._is_logged(
                "INFO",
                f"Order {order.client_order_id} has failed. Order Update: OrderUpdate(trading_pair='{self.trading_pair}',"
                f" update_timestamp={order_status['updateTime'] * 1e-3}, new_state={repr(OrderState.FAILED)}, "
                f"client_order_id='{order.client_order_id}', exchange_order_id='{order.exchange_order_id}', "
                "misc_updates={})")
        )

    @aioresponses()
    def test_update_order_status_marks_order_as_failure_after_retries(self, mock_api):
        self.exchange._set_current_timestamp(1640780000)
        self.exchange._last_poll_timestamp = (self.exchange.current_timestamp -
                                              self.exchange.UPDATE_ORDER_STATUS_MIN_INTERVAL - 1)

        self.exchange.start_tracking_order(
            order_id="OID1",
            exchange_order_id="100234",
            trading_pair=self.trading_pair,
            order_type=OrderType.LIMIT,
            trade_type=TradeType.BUY,
            price=Decimal("10000"),
            amount=Decimal("1"),
        )
        order = self.exchange.in_flight_orders["OID1"]

        url = web_utils.private_rest_url(CONSTANTS.ORDER_PATH_URL)
        regex_url = re.compile(f"^{url}".replace(".", r"\.").replace("?", r"\?"))

        mock_api.get(regex_url, status=401)

        for i in range(4):
            self.async_run_with_timeout(self.exchange._update_order_status())

        failure_event: MarketOrderFailureEvent = self.order_failure_logger.event_log[0]
        self.assertEqual(self.exchange.current_timestamp, failure_event.timestamp)
        self.assertEqual(order.client_order_id, failure_event.order_id)
        self.assertEqual(order.order_type, failure_event.order_type)
        self.assertNotIn(order.client_order_id, self.exchange.in_flight_orders)

    @aioresponses()
    def test_update_trading_rules(self, mock_api):
        url = web_utils.private_rest_url(CONSTANTS.EXCHANGE_INFO_PATH_URL)
        regex_url = re.compile(f"^{url}".replace(".", r"\.").replace("?", r"\?"))

        order_status = {
            "timezone": "UTC",
            "serverTime": 1565246363776,
            "rateLimits": [{}],
            "exchangeFilters": [],
            "symbols": [
                {
                    "symbol": self.exchange_trading_pair,
                    "status": "TRADING",
                    "baseAsset": "ETH",
                    "baseAssetPrecision": 8,
                    "quoteAsset": "BTC",
                    "quotePrecision": 8,
                    "quoteAssetPrecision": 8,
                    "orderTypes": ["LIMIT", "LIMIT_MAKER"],
                    "icebergAllowed": True,
                    "ocoAllowed": True,
                    "isSpotTradingAllowed": True,
                    "isMarginTradingAllowed": True,
                    "filters": [
                        {
                            "filterType": "PRICE_FILTER",
                            "minPrice": "0.00000100",
                            "maxPrice": "100000.00000000",
                            "tickSize": "0.00000100"
                        }, {
                            "filterType": "LOT_SIZE",
                            "minQty": "0.00100000",
                            "maxQty": "200000.00000000",
                            "stepSize": "0.00100000"
                        }, {
                            "filterType": "MIN_NOTIONAL",
                            "minNotional": "0.00100000"
                        }
                    ],
                    "permissions": [
                        "SPOT",
                        "MARGIN"
                    ]
                }
            ]
        }

        mock_response = order_status
        mock_api.get(regex_url, body=json.dumps(mock_response))

        self.async_run_with_timeout(self.exchange._update_trading_rules())

        trading_rule = self.exchange._trading_rules[self.trading_pair]
        self.assertEqual(self.trading_pair, trading_rule.trading_pair)
        self.assertEqual(Decimal(order_status["symbols"][0]["filters"][1]["minQty"]),
                         trading_rule.min_order_size)
        self.assertEqual(Decimal(order_status["symbols"][0]["filters"][0]["tickSize"]),
                         trading_rule.min_price_increment)
        self.assertEqual(Decimal(order_status["symbols"][0]["filters"][1]["stepSize"]),
                         trading_rule.min_base_amount_increment)
        self.assertEqual(Decimal(order_status["symbols"][0]["filters"][2]["minNotional"]),
                         trading_rule.min_notional_size)

    @aioresponses()
    def test_update_trading_rules_ignores_rule_with_error(self, mock_api):
        url = web_utils.private_rest_url(CONSTANTS.EXCHANGE_INFO_PATH_URL)
        regex_url = re.compile(f"^{url}".replace(".", r"\.").replace("?", r"\?"))

        order_status = {
            "timezone": "UTC",
            "serverTime": 1565246363776,
            "rateLimits": [{}],
            "exchangeFilters": [],
            "symbols": [
                {
                    "symbol": self.exchange_trading_pair,
                    "status": "TRADING",
                    "baseAsset": "ETH",
                    "baseAssetPrecision": 8,
                    "quoteAsset": "BTC",
                    "quotePrecision": 8,
                    "quoteAssetPrecision": 8,
                    "orderTypes": ["LIMIT", "LIMIT_MAKER"],
                    "icebergAllowed": True,
                    "ocoAllowed": True,
                    "isSpotTradingAllowed": True,
                    "isMarginTradingAllowed": True,
                    "filters": [],
                    "permissions": [
                        "SPOT",
                        "MARGIN"
                    ]
                }
            ]
        }

        mock_response = order_status
        mock_api.get(regex_url, body=json.dumps(mock_response))

        self.async_run_with_timeout(self.exchange._update_trading_rules())

        self.assertEqual(0, len(self.exchange._trading_rules))
        self.assertTrue(
            self._is_logged("ERROR", f"Error parsing the trading pair rule {order_status['symbols'][0]}. Skipping.")
        )

    def test_user_stream_update_for_new_order(self):
        self.exchange._set_current_timestamp(1640780000)
        self.exchange.start_tracking_order(
            order_id="OID1",
            exchange_order_id="100234",
            trading_pair=self.trading_pair,
            order_type=OrderType.LIMIT,
            trade_type=TradeType.BUY,
            price=Decimal("10000"),
            amount=Decimal("1"),
        )
        order = self.exchange.in_flight_orders["OID1"]

        event_message = {
            "e": "executionReport",
            "E": 1499405658658,
            "s": self.exchange_trading_pair,
            "c": order.client_order_id,
            "S": "BUY",
            "o": "LIMIT",
            "f": "GTC",
            "q": "1.00000000",
            "p": "1000.00000000",
            "P": "0.00000000",
            "F": "0.00000000",
            "g": -1,
            "C": "",
            "x": "NEW",
            "X": "NEW",
            "r": "NONE",
            "i": int(order.exchange_order_id),
            "l": "0.00000000",
            "z": "0.00000000",
            "L": "0.00000000",
            "n": "0",
            "N": None,
            "T": 1499405658657,
            "t": -1,
            "I": 8641984,
            "w": True,
            "m": False,
            "M": False,
            "O": 1499405658657,
            "Z": "0.00000000",
            "Y": "0.00000000",
            "Q": "0.00000000"
        }

        mock_queue = AsyncMock()
        mock_queue.get.side_effect = [event_message, asyncio.CancelledError]
        self.exchange._user_stream_tracker._user_stream = mock_queue

        try:
            self.async_run_with_timeout(self.exchange._user_stream_event_listener())
        except asyncio.CancelledError:
            pass

        event: BuyOrderCreatedEvent = self.buy_order_created_logger.event_log[0]
        self.assertEqual(self.exchange.current_timestamp, event.timestamp)
        self.assertEqual(order.order_type, event.type)
        self.assertEqual(order.trading_pair, event.trading_pair)
        self.assertEqual(order.amount, event.amount)
        self.assertEqual(order.price, event.price)
        self.assertEqual(order.client_order_id, event.order_id)
        self.assertEqual(order.exchange_order_id, event.exchange_order_id)
        self.assertTrue(order.is_open)

        self.assertTrue(
            self._is_logged(
                "INFO",
                f"Created {order.order_type.name.upper()} {order.trade_type.name.upper()} order "
                f"{order.client_order_id} for {order.amount} {order.trading_pair}."
            )
        )

    def test_user_stream_update_for_cancelled_order(self):
        self.exchange._set_current_timestamp(1640780000)
        self.exchange.start_tracking_order(
            order_id="OID1",
            exchange_order_id="100234",
            trading_pair=self.trading_pair,
            order_type=OrderType.LIMIT,
            trade_type=TradeType.BUY,
            price=Decimal("10000"),
            amount=Decimal("1"),
        )
        order = self.exchange.in_flight_orders["OID1"]

        event_message = {
            "e": "executionReport",
            "E": 1499405658658,
            "s": self.exchange_trading_pair,
            "c": "dummyText",
            "S": "BUY",
            "o": "LIMIT",
            "f": "GTC",
            "q": "1.00000000",
            "p": "1000.00000000",
            "P": "0.00000000",
            "F": "0.00000000",
            "g": -1,
            "C": order.client_order_id,
            "x": "CANCELED",
            "X": "CANCELED",
            "r": "NONE",
            "i": int(order.exchange_order_id),
            "l": "0.00000000",
            "z": "0.00000000",
            "L": "0.00000000",
            "n": "0",
            "N": None,
            "T": 1499405658657,
            "t": -1,
            "I": 8641984,
            "w": True,
            "m": False,
            "M": False,
            "O": 1499405658657,
            "Z": "0.00000000",
            "Y": "0.00000000",
            "Q": "0.00000000"
        }

        mock_queue = AsyncMock()
        mock_queue.get.side_effect = [event_message, asyncio.CancelledError]
        self.exchange._user_stream_tracker._user_stream = mock_queue

        try:
            self.async_run_with_timeout(self.exchange._user_stream_event_listener())
        except asyncio.CancelledError:
            pass

        cancel_event: OrderCancelledEvent = self.order_cancelled_logger.event_log[0]
        self.assertEqual(self.exchange.current_timestamp, cancel_event.timestamp)
        self.assertEqual(order.client_order_id, cancel_event.order_id)
        self.assertEqual(order.exchange_order_id, cancel_event.exchange_order_id)
        self.assertNotIn(order.client_order_id, self.exchange.in_flight_orders)
        self.assertTrue(order.is_cancelled)
        self.assertTrue(order.is_done)

        self.assertTrue(
            self._is_logged("INFO", f"Successfully canceled order {order.client_order_id}.")
        )

    def test_user_stream_update_for_order_fill(self):
        self.exchange._set_current_timestamp(1640780000)
        self.exchange.start_tracking_order(
            order_id="OID1",
            exchange_order_id="100234",
            trading_pair=self.trading_pair,
            order_type=OrderType.LIMIT,
            trade_type=TradeType.BUY,
            price=Decimal("10000"),
            amount=Decimal("1"),
        )
        order = self.exchange.in_flight_orders["OID1"]

        event_message = {
            "e": "executionReport",
            "E": 1499405658658,
            "s": self.exchange_trading_pair,
            "c": order.client_order_id,
            "S": "BUY",
            "o": "LIMIT",
            "f": "GTC",
            "q": "1.00000000",
            "p": "1000.00000000",
            "P": "0.00000000",
            "F": "0.00000000",
            "g": -1,
            "C": "",
            "x": "TRADE",
            "X": "FILLED",
            "r": "NONE",
            "i": int(order.exchange_order_id),
            "l": "1.00000000",
            "z": "1.00000000",
            "L": "10050.00000000",
            "n": "50",
            "N": self.quote_asset,
            "T": 1499405658657,
            "t": 1,
            "I": 8641984,
            "w": True,
            "m": False,
            "M": False,
            "O": 1499405658657,
            "Z": "10050.00000000",
            "Y": "10050.00000000",
            "Q": "10000.00000000"
        }

        mock_queue = AsyncMock()
        mock_queue.get.side_effect = [event_message, asyncio.CancelledError]
        self.exchange._user_stream_tracker._user_stream = mock_queue

        try:
            self.async_run_with_timeout(self.exchange._user_stream_event_listener())
        except asyncio.CancelledError:
            pass

        fill_event: OrderFilledEvent = self.order_filled_logger.event_log[0]
        self.assertEqual(self.exchange.current_timestamp, fill_event.timestamp)
        self.assertEqual(order.client_order_id, fill_event.order_id)
        self.assertEqual(order.trading_pair, fill_event.trading_pair)
        self.assertEqual(order.trade_type, fill_event.trade_type)
        self.assertEqual(order.order_type, fill_event.order_type)
        self.assertEqual(Decimal(event_message["L"]), fill_event.price)
        self.assertEqual(Decimal(event_message["l"]), fill_event.amount)
        self.assertEqual(0.0, fill_event.trade_fee.percent)
        self.assertEqual([
            TokenAmount(event_message["N"], Decimal(event_message["n"]))],
            fill_event.trade_fee.flat_fees)

        buy_event: BuyOrderCompletedEvent = self.buy_order_completed_logger.event_log[0]
        self.assertEqual(self.exchange.current_timestamp, buy_event.timestamp)
        self.assertEqual(order.client_order_id, buy_event.order_id)
        self.assertEqual(order.base_asset, buy_event.base_asset)
        self.assertEqual(order.quote_asset, buy_event.quote_asset)
        self.assertEqual(order.amount, buy_event.base_asset_amount)
        self.assertEqual(Decimal(event_message["Z"]), buy_event.quote_asset_amount)
        self.assertEqual(order.order_type, buy_event.order_type)
        self.assertEqual(order.exchange_order_id, buy_event.exchange_order_id)
        self.assertNotIn(order.client_order_id, self.exchange.in_flight_orders)
        self.assertTrue(order.is_filled)
        self.assertTrue(order.is_done)

        self.assertTrue(
            self._is_logged(
                "INFO",
<<<<<<< HEAD
                f"BUY order {order.client_order_id} completely filled."
            )
=======
                f"Order {order.client_order_id} has failed. Order Update: OrderUpdate(trading_pair='{self.trading_pair}',"
                f" update_timestamp={order_status['updateTime'] * 1e-3}, new_state={repr(OrderState.FAILED)}, "
                f"client_order_id='{order.client_order_id}', exchange_order_id='{order.exchange_order_id}', "
                "misc_updates=None)")
>>>>>>> 7e8a8eb9
        )

    def test_user_stream_update_for_order_failure(self):
        self.exchange._set_current_timestamp(1640780000)
        self.exchange.start_tracking_order(
            order_id="OID1",
            exchange_order_id="100234",
            trading_pair=self.trading_pair,
            order_type=OrderType.LIMIT,
            trade_type=TradeType.BUY,
            price=Decimal("10000"),
            amount=Decimal("1"),
        )
        order = self.exchange.in_flight_orders["OID1"]

        event_message = {
            "e": "executionReport",
            "E": 1499405658658,
            "s": self.exchange_trading_pair,
            "c": order.client_order_id,
            "S": "BUY",
            "o": "LIMIT",
            "f": "GTC",
            "q": "1.00000000",
            "p": "1000.00000000",
            "P": "0.00000000",
            "F": "0.00000000",
            "g": -1,
            "C": "",
            "x": "REJECTED",
            "X": "REJECTED",
            "r": "NONE",
            "i": int(order.exchange_order_id),
            "l": "0.00000000",
            "z": "0.00000000",
            "L": "0.00000000",
            "n": "0",
            "N": None,
            "T": 1499405658657,
            "t": 1,
            "I": 8641984,
            "w": True,
            "m": False,
            "M": False,
            "O": 1499405658657,
            "Z": "0.00000000",
            "Y": "0.00000000",
            "Q": "0.00000000"
        }

        mock_queue = AsyncMock()
        mock_queue.get.side_effect = [event_message, asyncio.CancelledError]
        self.exchange._user_stream_tracker._user_stream = mock_queue

        try:
            self.async_run_with_timeout(self.exchange._user_stream_event_listener())
        except asyncio.CancelledError:
            pass

        failure_event: MarketOrderFailureEvent = self.order_failure_logger.event_log[0]
        self.assertEqual(self.exchange.current_timestamp, failure_event.timestamp)
        self.assertEqual(order.client_order_id, failure_event.order_id)
        self.assertEqual(order.order_type, failure_event.order_type)
        self.assertNotIn(order.client_order_id, self.exchange.in_flight_orders)
        self.assertTrue(order.is_failure)
        self.assertTrue(order.is_done)

    def test_user_stream_balance_update(self):
        self.exchange._set_current_timestamp(1640780000)

        event_message = {
            "e": "outboundAccountPosition",
            "E": 1564034571105,
            "u": 1564034571073,
            "B": [
                {
                    "a": "COINALPHA",
                    "f": "10000.000000",
                    "l": "500.000000"
                }
            ]
        }

        mock_queue = AsyncMock()
        mock_queue.get.side_effect = [event_message, asyncio.CancelledError]
        self.exchange._user_stream_tracker._user_stream = mock_queue

        try:
            self.async_run_with_timeout(self.exchange._user_stream_event_listener())
        except asyncio.CancelledError:
            pass

        self.assertEqual(Decimal("10000"), self.exchange.available_balances["COINALPHA"])
        self.assertEqual(Decimal("10500"), self.exchange.get_balance("COINALPHA"))

    def test_restore_tracking_states_only_registers_open_orders(self):
        orders = []
        orders.append(InFlightOrder(
            client_order_id="OID1",
            exchange_order_id="EOID1",
            trading_pair=self.trading_pair,
            order_type=OrderType.LIMIT,
            trade_type=TradeType.BUY,
            amount=Decimal("1000.0"),
            price=Decimal("1.0"),
            creation_timestamp=1640001112.223,
        ))
        orders.append(InFlightOrder(
            client_order_id="OID2",
            exchange_order_id="EOID2",
            trading_pair=self.trading_pair,
            order_type=OrderType.LIMIT,
            trade_type=TradeType.BUY,
            amount=Decimal("1000.0"),
            price=Decimal("1.0"),
            creation_timestamp=1640001112.223,
            initial_state=OrderState.CANCELED
        ))
        orders.append(InFlightOrder(
            client_order_id="OID3",
            exchange_order_id="EOID3",
            trading_pair=self.trading_pair,
            order_type=OrderType.LIMIT,
            trade_type=TradeType.BUY,
            amount=Decimal("1000.0"),
            price=Decimal("1.0"),
            creation_timestamp=1640001112.223,
            initial_state=OrderState.FILLED
        ))
        orders.append(InFlightOrder(
            client_order_id="OID4",
            exchange_order_id="EOID4",
            trading_pair=self.trading_pair,
            order_type=OrderType.LIMIT,
            trade_type=TradeType.BUY,
            amount=Decimal("1000.0"),
            price=Decimal("1.0"),
            creation_timestamp=1640001112.223,
            initial_state=OrderState.FAILED
        ))

        tracking_states = {order.client_order_id: order.to_json() for order in orders}

        self.exchange.restore_tracking_states(tracking_states)

        self.assertIn("OID1", self.exchange.in_flight_orders)
        self.assertNotIn("OID2", self.exchange.in_flight_orders)
        self.assertNotIn("OID3", self.exchange.in_flight_orders)
        self.assertNotIn("OID4", self.exchange.in_flight_orders)

    @patch("hummingbot.connector.utils.get_tracking_nonce_low_res")
    def test_client_order_id_on_order(self, mocked_nonce):
        mocked_nonce.return_value = 7

        result = self.exchange.buy(
            trading_pair=self.trading_pair,
            amount=Decimal("1"),
            order_type=OrderType.LIMIT,
            price=Decimal("2"),
        )
        expected_client_order_id = get_new_client_order_id(
            is_buy=True,
            trading_pair=self.trading_pair,
            hbot_order_id_prefix=CONSTANTS.HBOT_ORDER_ID_PREFIX,
            max_id_len=CONSTANTS.MAX_ORDER_ID_LEN,
        )

        self.assertEqual(result, expected_client_order_id)

        result = self.exchange.sell(
            trading_pair=self.trading_pair,
            amount=Decimal("1"),
            order_type=OrderType.LIMIT,
            price=Decimal("2"),
        )
        expected_client_order_id = get_new_client_order_id(
            is_buy=False,
            trading_pair=self.trading_pair,
            hbot_order_id_prefix=CONSTANTS.HBOT_ORDER_ID_PREFIX,
            max_id_len=CONSTANTS.MAX_ORDER_ID_LEN,
        )

        self.assertEqual(result, expected_client_order_id)<|MERGE_RESOLUTION|>--- conflicted
+++ resolved
@@ -2,1081 +2,205 @@
 import json
 import re
 from decimal import Decimal
-from typing import Awaitable, NamedTuple, Optional
-from unittest import TestCase
+from test.hummingbot.connector.exchange_connector_test import AbstractExchangeConnectorTests
+from typing import Any, Callable, Dict, List, Optional, Tuple
 from unittest.mock import AsyncMock, patch
 
 from aioresponses import aioresponses
-from bidict import bidict
+from aioresponses.core import RequestCall
 
 from hummingbot.connector.exchange.binance import binance_constants as CONSTANTS, binance_web_utils as web_utils
-from hummingbot.connector.exchange.binance.binance_api_order_book_data_source import BinanceAPIOrderBookDataSource
 from hummingbot.connector.exchange.binance.binance_exchange import BinanceExchange
 from hummingbot.connector.trading_rule import TradingRule
 from hummingbot.connector.utils import get_new_client_order_id
-from hummingbot.core.data_type.cancellation_result import CancellationResult
 from hummingbot.core.data_type.common import OrderType, TradeType
 from hummingbot.core.data_type.in_flight_order import InFlightOrder, OrderState
-from hummingbot.core.data_type.trade_fee import TokenAmount
-from hummingbot.core.event.event_logger import EventLogger
-from hummingbot.core.event.events import (
-    BuyOrderCompletedEvent,
-    BuyOrderCreatedEvent,
-    MarketEvent,
-    MarketOrderFailureEvent,
-    OrderCancelledEvent,
-    OrderFilledEvent,
-)
-from hummingbot.core.network_iterator import NetworkStatus
-
-
-class BinanceExchangeTests(TestCase):
-    # the level is required to receive logs from the data source logger
-    level = 0
-
-    @classmethod
-    def setUpClass(cls) -> None:
-        super().setUpClass()
-        cls.base_asset = "COINALPHA"
-        cls.quote_asset = "HBOT"
-        cls.trading_pair = f"{cls.base_asset}-{cls.quote_asset}"
-        cls.exchange_trading_pair = f"{cls.base_asset}{cls.quote_asset}"
-        cls.symbol = f"{cls.base_asset}{cls.quote_asset}"
-
-    def setUp(self) -> None:
-        super().setUp()
-
-        self.log_records = []
-        self.test_task: Optional[asyncio.Task] = None
-
-        self.exchange = BinanceExchange(
-            binance_api_key="testAPIKey",
-            binance_api_secret="testSecret",
-            trading_pairs=[self.trading_pair],
-        )
-
-        self.exchange.logger().setLevel(1)
-        self.exchange.logger().addHandler(self)
-        self.exchange._time_synchronizer.add_time_offset_ms_sample(0)
-        self.exchange._time_synchronizer.logger().setLevel(1)
-        self.exchange._time_synchronizer.logger().addHandler(self)
-        self.exchange._order_tracker.logger().setLevel(1)
-        self.exchange._order_tracker.logger().addHandler(self)
-
-        self._initialize_event_loggers()
-
-        BinanceAPIOrderBookDataSource._trading_pair_symbol_map = {
-            "com": bidict(
-                {f"{self.base_asset}{self.quote_asset}": self.trading_pair})
-        }
-
-    def tearDown(self) -> None:
-        self.test_task and self.test_task.cancel()
-        BinanceAPIOrderBookDataSource._trading_pair_symbol_map = {}
-        super().tearDown()
-
-    def _initialize_event_loggers(self):
-        self.buy_order_completed_logger = EventLogger()
-        self.buy_order_created_logger = EventLogger()
-        self.order_cancelled_logger = EventLogger()
-        self.order_failure_logger = EventLogger()
-        self.order_filled_logger = EventLogger()
-        self.sell_order_completed_logger = EventLogger()
-        self.sell_order_created_logger = EventLogger()
-
-        events_and_loggers = [
-            (MarketEvent.BuyOrderCompleted, self.buy_order_completed_logger),
-            (MarketEvent.BuyOrderCreated, self.buy_order_created_logger),
-            (MarketEvent.OrderCancelled, self.order_cancelled_logger),
-            (MarketEvent.OrderFailure, self.order_failure_logger),
-            (MarketEvent.OrderFilled, self.order_filled_logger),
-            (MarketEvent.SellOrderCompleted, self.sell_order_completed_logger),
-            (MarketEvent.SellOrderCreated, self.sell_order_created_logger)]
-
-        for event, logger in events_and_loggers:
-            self.exchange.add_listener(event, logger)
-
-    def handle(self, record):
-        self.log_records.append(record)
-
-    def _is_logged(self, log_level: str, message: str) -> bool:
-        return any(record.levelname == log_level and record.getMessage() == message for record in self.log_records)
-
-    def async_run_with_timeout(self, coroutine: Awaitable, timeout: float = 1):
-        ret = asyncio.get_event_loop().run_until_complete(asyncio.wait_for(coroutine, timeout))
-        return ret
-
-    def _simulate_trading_rules_initialized(self):
-        self.exchange._trading_rules = {
-            self.trading_pair: TradingRule(
-                trading_pair=self.trading_pair,
-                min_order_size=Decimal(str(0.01)),
-                min_price_increment=Decimal(str(0.0001)),
-                min_base_amount_increment=Decimal(str(0.000001)),
-            )
-        }
-
-    def _validate_auth_credentials_for_request(self, request_call_tuple: NamedTuple):
-        self._validate_auth_credentials_taking_parameters_from_argument(
-            request_call_tuple=request_call_tuple,
-            params_key="params"
-        )
-
-    def _validate_auth_credentials_for_post_request(self, request_call_tuple: NamedTuple):
-        self._validate_auth_credentials_taking_parameters_from_argument(
-            request_call_tuple=request_call_tuple,
-            params_key="data"
-        )
-
-    def _validate_auth_credentials_taking_parameters_from_argument(self, request_call_tuple: NamedTuple,
-                                                                   params_key: str):
-        request_params = request_call_tuple.kwargs[params_key]
-        self.assertIn("timestamp", request_params)
-        self.assertIn("signature", request_params)
-        request_headers = request_call_tuple.kwargs["headers"]
-        self.assertIn("X-MBX-APIKEY", request_headers)
-        self.assertEqual("testAPIKey", request_headers["X-MBX-APIKEY"])
-
-    def test_supported_order_types(self):
-        supported_types = self.exchange.supported_order_types()
-        self.assertIn(OrderType.LIMIT, supported_types)
-        self.assertIn(OrderType.LIMIT_MAKER, supported_types)
-
-    @aioresponses()
-    def test_check_network_successful(self, mock_api):
-        url = web_utils.private_rest_url(CONSTANTS.PING_PATH_URL)
-        regex_url = re.compile(f"^{url}".replace(".", r"\.").replace("?", r"\?"))
-
-        mock_api.get(regex_url, body=json.dumps({}))
-
-        status = self.async_run_with_timeout(self.exchange.check_network())
-
-        self.assertEqual(NetworkStatus.CONNECTED, status)
-
-    @aioresponses()
-    def test_check_network_unsuccessful(self, mock_api):
-        url = web_utils.private_rest_url(CONSTANTS.PING_PATH_URL)
-        regex_url = re.compile(f"^{url}".replace(".", r"\.").replace("?", r"\?"))
-
-        mock_api.get(regex_url, status=404)
-
-        status = self.async_run_with_timeout(self.exchange.check_network())
-
-        self.assertEqual(NetworkStatus.NOT_CONNECTED, status)
-
-    @aioresponses()
-    def test_check_network_raises_cancel_exception(self, mock_api):
-        url = web_utils.private_rest_url(CONSTANTS.PING_PATH_URL)
-        regex_url = re.compile(f"^{url}".replace(".", r"\.").replace("?", r"\?"))
-
-        mock_api.get(regex_url, exception=asyncio.CancelledError)
-
-        self.assertRaises(asyncio.CancelledError, self.async_run_with_timeout, self.exchange.check_network())
-
-    @aioresponses()
-    def test_create_order_successfully(self, mock_api):
-        self._simulate_trading_rules_initialized()
-        request_sent_event = asyncio.Event()
-        self.exchange._set_current_timestamp(1640780000)
-        url = web_utils.private_rest_url(CONSTANTS.ORDER_PATH_URL)
-        regex_url = re.compile(f"^{url}".replace(".", r"\.").replace("?", r"\?"))
-
-        creation_response = {
-            "symbol": self.exchange_trading_pair,
-            "orderId": 28,
-            "orderListId": -1,
-            "clientOrderId": "OID1",
-            "transactTime": 1507725176595
-        }
-
-        mock_api.post(regex_url,
-                      body=json.dumps(creation_response),
-                      callback=lambda *args, **kwargs: request_sent_event.set())
-
-        self.test_task = asyncio.get_event_loop().create_task(
-            self.exchange._create_order(trade_type=TradeType.BUY,
-                                        order_id="OID1",
-                                        trading_pair=self.trading_pair,
-                                        amount=Decimal("100"),
-                                        order_type=OrderType.LIMIT,
-                                        price=Decimal("10000")))
-        self.async_run_with_timeout(request_sent_event.wait())
-
-        order_request = next(((key, value) for key, value in mock_api.requests.items()
-                              if key[1].human_repr().startswith(url)))
-        self._validate_auth_credentials_for_post_request(order_request[1][0])
-        request_data = order_request[1][0].kwargs["data"]
-        self.assertEqual(self.exchange_trading_pair, request_data["symbol"])
-        self.assertEqual(CONSTANTS.SIDE_BUY, request_data["side"])
-        self.assertEqual(BinanceExchange.binance_order_type(OrderType.LIMIT), request_data["type"])
-        self.assertEqual(Decimal("100"), Decimal(request_data["quantity"]))
-        self.assertEqual(Decimal("10000"), Decimal(request_data["price"]))
-        self.assertEqual("OID1", request_data["newClientOrderId"])
-
-        self.assertIn("OID1", self.exchange.in_flight_orders)
-        create_event: BuyOrderCreatedEvent = self.buy_order_created_logger.event_log[0]
-        self.assertEqual(self.exchange.current_timestamp, create_event.timestamp)
-        self.assertEqual(self.trading_pair, create_event.trading_pair)
-        self.assertEqual(OrderType.LIMIT, create_event.type)
-        self.assertEqual(Decimal("100"), create_event.amount)
-        self.assertEqual(Decimal("10000"), create_event.price)
-        self.assertEqual("OID1", create_event.order_id)
-        self.assertEqual("28", create_event.exchange_order_id)
-
-        self.assertTrue(
-            self._is_logged(
-                "INFO",
-                f"Created LIMIT BUY order OID1 for {Decimal('100.000000')} {self.trading_pair}."
-            )
-        )
-
-    @aioresponses()
-    def test_create_order_fails_and_raises_failure_event(self, mock_api):
-        self._simulate_trading_rules_initialized()
-        request_sent_event = asyncio.Event()
-        self.exchange._set_current_timestamp(1640780000)
-        url = web_utils.private_rest_url(CONSTANTS.ORDER_PATH_URL)
-        regex_url = re.compile(f"^{url}".replace(".", r"\.").replace("?", r"\?"))
-
-        mock_api.post(regex_url,
-                      status=400,
-                      callback=lambda *args, **kwargs: request_sent_event.set())
-
-        self.test_task = asyncio.get_event_loop().create_task(
-            self.exchange._create_order(trade_type=TradeType.BUY,
-                                        order_id="OID1",
-                                        trading_pair=self.trading_pair,
-                                        amount=Decimal("100"),
-                                        order_type=OrderType.LIMIT,
-                                        price=Decimal("10000")))
-        self.async_run_with_timeout(request_sent_event.wait())
-
-        order_request = next(((key, value) for key, value in mock_api.requests.items()
-                              if key[1].human_repr().startswith(url)))
-        self._validate_auth_credentials_for_post_request(order_request[1][0])
-
-        self.assertNotIn("OID1", self.exchange.in_flight_orders)
-        self.assertEqual(0, len(self.buy_order_created_logger.event_log))
-        failure_event: MarketOrderFailureEvent = self.order_failure_logger.event_log[0]
-        self.assertEqual(self.exchange.current_timestamp, failure_event.timestamp)
-        self.assertEqual(OrderType.LIMIT, failure_event.order_type)
-        self.assertEqual("OID1", failure_event.order_id)
-
-        self.assertTrue(
-            self._is_logged(
-                "INFO",
-                f"Order OID1 has failed. Order Update: OrderUpdate(trading_pair='{self.trading_pair}', "
-                f"update_timestamp={self.exchange.current_timestamp}, new_state={repr(OrderState.FAILED)}, "
-                "client_order_id='OID1', exchange_order_id=None, misc_updates={})"
-            )
-        )
-
-    @aioresponses()
-    def test_create_order_fails_when_trading_rule_error_and_raises_failure_event(self, mock_api):
-        self._simulate_trading_rules_initialized()
-        request_sent_event = asyncio.Event()
-        self.exchange._set_current_timestamp(1640780000)
-
-        url = web_utils.private_rest_url(CONSTANTS.ORDER_PATH_URL)
-        regex_url = re.compile(f"^{url}".replace(".", r"\.").replace("?", r"\?"))
-
-        mock_api.post(regex_url,
-                      status=400,
-                      callback=lambda *args, **kwargs: request_sent_event.set())
-
-        self.test_task = asyncio.get_event_loop().create_task(
-            self.exchange._create_order(trade_type=TradeType.BUY,
-                                        order_id="OID1",
-                                        trading_pair=self.trading_pair,
-                                        amount=Decimal("0.0001"),
-                                        order_type=OrderType.LIMIT,
-                                        price=Decimal("0.0000001")))
-        # The second order is used only to have the event triggered and avoid using timeouts for tests
-        asyncio.get_event_loop().create_task(
-            self.exchange._create_order(trade_type=TradeType.BUY,
-                                        order_id="OID2",
-                                        trading_pair=self.trading_pair,
-                                        amount=Decimal("100"),
-                                        order_type=OrderType.LIMIT,
-                                        price=Decimal("10000")))
-
-        self.async_run_with_timeout(request_sent_event.wait())
-
-        self.assertNotIn("OID1", self.exchange.in_flight_orders)
-        self.assertEqual(0, len(self.buy_order_created_logger.event_log))
-        failure_event: MarketOrderFailureEvent = self.order_failure_logger.event_log[0]
-        self.assertEqual(self.exchange.current_timestamp, failure_event.timestamp)
-        self.assertEqual(OrderType.LIMIT, failure_event.order_type)
-        self.assertEqual("OID1", failure_event.order_id)
-
-        self.assertTrue(
-            self._is_logged(
-                "WARNING",
-                "Buy order amount 0 is lower than the minimum order size 0.01. The order will not be created."
-            )
-        )
-        self.assertTrue(
-            self._is_logged(
-                "INFO",
-                f"Order OID1 has failed. Order Update: OrderUpdate(trading_pair='{self.trading_pair}', "
-                f"update_timestamp={self.exchange.current_timestamp}, new_state={repr(OrderState.FAILED)}, "
-                "client_order_id='OID1', exchange_order_id=None, misc_updates={})"
-            )
-        )
-
-    @aioresponses()
-    def test_cancel_order_successfully(self, mock_api):
-        request_sent_event = asyncio.Event()
-        self.exchange._set_current_timestamp(1640780000)
-
-        self.exchange.start_tracking_order(
-            order_id="OID1",
-            exchange_order_id="4",
-            trading_pair=self.trading_pair,
-            trade_type=TradeType.BUY,
-            price=Decimal("10000"),
-            amount=Decimal("100"),
-            order_type=OrderType.LIMIT,
-        )
-
-        self.assertIn("OID1", self.exchange.in_flight_orders)
-        order = self.exchange.in_flight_orders["OID1"]
-
-        url = web_utils.private_rest_url(CONSTANTS.ORDER_PATH_URL)
-        regex_url = re.compile(f"^{url}".replace(".", r"\.").replace("?", r"\?"))
-
+from hummingbot.core.data_type.trade_fee import DeductedFromReturnsTradeFee, TokenAmount, TradeFeeBase
+from hummingbot.core.event.events import MarketOrderFailureEvent, OrderFilledEvent
+
+
+class BinanceExchangeTests(AbstractExchangeConnectorTests.ExchangeConnectorTests):
+
+    @property
+    def all_symbols_url(self):
+        return web_utils.public_rest_url(path_url=CONSTANTS.EXCHANGE_INFO_PATH_URL, domain=self.exchange._domain)
+
+    @property
+    def latest_prices_url(self):
+        url = web_utils.public_rest_url(path_url=CONSTANTS.TICKER_PRICE_CHANGE_PATH_URL, domain=self.exchange._domain)
+        url = f"{url}?symbol={self.exchange_symbol_for_tokens(self.base_asset, self.quote_asset)}"
+        return url
+
+    @property
+    def network_status_url(self):
+        url = web_utils.private_rest_url(CONSTANTS.PING_PATH_URL, domain=self.exchange._domain)
+        return url
+
+    @property
+    def trading_rules_url(self):
+        url = web_utils.private_rest_url(CONSTANTS.EXCHANGE_INFO_PATH_URL, domain=self.exchange._domain)
+        return url
+
+    @property
+    def order_creation_url(self):
+        url = web_utils.private_rest_url(CONSTANTS.ORDER_PATH_URL, domain=self.exchange._domain)
+        return url
+
+    @property
+    def balance_url(self):
+        url = web_utils.private_rest_url(CONSTANTS.ACCOUNTS_PATH_URL, domain=self.exchange._domain)
+        return url
+
+    @property
+    def all_symbols_request_mock_response(self):
+        return {
+            "timezone": "UTC",
+            "serverTime": 1639598493658,
+            "rateLimits": [],
+            "exchangeFilters": [],
+            "symbols": [
+                {
+                    "symbol": self.exchange_symbol_for_tokens(self.base_asset, self.quote_asset),
+                    "status": "TRADING",
+                    "baseAsset": self.base_asset,
+                    "baseAssetPrecision": 8,
+                    "quoteAsset": self.quote_asset,
+                    "quotePrecision": 8,
+                    "quoteAssetPrecision": 8,
+                    "baseCommissionPrecision": 8,
+                    "quoteCommissionPrecision": 8,
+                    "orderTypes": [
+                        "LIMIT",
+                        "LIMIT_MAKER",
+                        "MARKET",
+                        "STOP_LOSS_LIMIT",
+                        "TAKE_PROFIT_LIMIT"
+                    ],
+                    "icebergAllowed": True,
+                    "ocoAllowed": True,
+                    "quoteOrderQtyMarketAllowed": True,
+                    "isSpotTradingAllowed": True,
+                    "isMarginTradingAllowed": True,
+                    "filters": [],
+                    "permissions": [
+                        "SPOT",
+                        "MARGIN"
+                    ]
+                },
+            ]
+        }
+
+    @property
+    def latest_prices_request_mock_response(self):
+        return {
+            "symbol": self.exchange_symbol_for_tokens(self.base_asset, self.quote_asset),
+            "priceChange": "-94.99999800",
+            "priceChangePercent": "-95.960",
+            "weightedAvgPrice": "0.29628482",
+            "prevClosePrice": "0.10002000",
+            "lastPrice": str(self.expected_latest_price),
+            "lastQty": "200.00000000",
+            "bidPrice": "4.00000000",
+            "bidQty": "100.00000000",
+            "askPrice": "4.00000200",
+            "askQty": "100.00000000",
+            "openPrice": "99.00000000",
+            "highPrice": "100.00000000",
+            "lowPrice": "0.10000000",
+            "volume": "8913.30000000",
+            "quoteVolume": "15.30000000",
+            "openTime": 1499783499040,
+            "closeTime": 1499869899040,
+            "firstId": 28385,
+            "lastId": 28460,
+            "count": 76,
+        }
+
+    @property
+    def all_symbols_including_invalid_pair_mock_response(self) -> Tuple[str, Any]:
         response = {
-            "symbol": self.exchange_trading_pair,
-            "origClientOrderId": "OID1",
-            "orderId": 4,
-            "orderListId": -1,
-            "clientOrderId": "cancelMyOrder1",
-            "price": str(order.price),
-            "origQty": str(order.amount),
-            "executedQty": str(Decimal("0")),
-            "cummulativeQuoteQty": str(Decimal("0")),
-            "status": "CANCELED",
-            "timeInForce": "GTC",
-            "type": "LIMIT",
-            "side": "BUY"
-        }
-
-        mock_api.delete(regex_url,
-                        body=json.dumps(response),
-                        callback=lambda *args, **kwargs: request_sent_event.set())
-
-        self.exchange.cancel(trading_pair=self.trading_pair, order_id="OID1")
-        self.async_run_with_timeout(request_sent_event.wait())
-
-        cancel_request = next(((key, value) for key, value in mock_api.requests.items()
-                               if key[1].human_repr().startswith(url)))
-        self._validate_auth_credentials_for_request(cancel_request[1][0])
-        request_params = cancel_request[1][0].kwargs["params"]
-        self.assertEqual(self.exchange_trading_pair, request_params["symbol"])
-        self.assertEqual(order.client_order_id, request_params["origClientOrderId"])
-
-        cancel_event: OrderCancelledEvent = self.order_cancelled_logger.event_log[0]
-        self.assertEqual(self.exchange.current_timestamp, cancel_event.timestamp)
-        self.assertEqual(order.client_order_id, cancel_event.order_id)
-
-        self.assertTrue(
-            self._is_logged(
-                "INFO",
-                f"Successfully canceled order {order.client_order_id}."
-            )
-        )
-
-    @aioresponses()
-    def test_cancel_order_raises_failure_event_when_request_fails(self, mock_api):
-        request_sent_event = asyncio.Event()
-        self.exchange._set_current_timestamp(1640780000)
-
-        self.exchange.start_tracking_order(
-            order_id="OID1",
-            exchange_order_id="4",
-            trading_pair=self.trading_pair,
-            trade_type=TradeType.BUY,
-            price=Decimal("10000"),
-            amount=Decimal("100"),
-            order_type=OrderType.LIMIT,
-        )
-
-        self.assertIn("OID1", self.exchange.in_flight_orders)
-        order = self.exchange.in_flight_orders["OID1"]
-
-        url = web_utils.private_rest_url(CONSTANTS.ORDER_PATH_URL)
-        regex_url = re.compile(f"^{url}".replace(".", r"\.").replace("?", r"\?"))
-
-        mock_api.delete(regex_url,
-                        status=400,
-                        callback=lambda *args, **kwargs: request_sent_event.set())
-
-        self.exchange.cancel(trading_pair=self.trading_pair, order_id="OID1")
-        self.async_run_with_timeout(request_sent_event.wait())
-
-        cancel_request = next(((key, value) for key, value in mock_api.requests.items()
-                               if key[1].human_repr().startswith(url)))
-        self._validate_auth_credentials_for_request(cancel_request[1][0])
-
-        self.assertEqual(0, len(self.order_cancelled_logger.event_log))
-
-        self.assertTrue(
-            self._is_logged(
-                "ERROR",
-                f"Failed to cancel order {order.client_order_id}"
-            ),
-            msg=f"{self.log_records}"
-        )
-
-    @aioresponses()
-    def test_cancel_two_orders_with_cancel_all_and_one_fails(self, mock_api):
-        self.exchange._set_current_timestamp(1640780000)
-
-        self.exchange.start_tracking_order(
-            order_id="OID1",
-            exchange_order_id="4",
-            trading_pair=self.trading_pair,
-            trade_type=TradeType.BUY,
-            price=Decimal("10000"),
-            amount=Decimal("100"),
-            order_type=OrderType.LIMIT,
-        )
-
-        self.assertIn("OID1", self.exchange.in_flight_orders)
-        order1 = self.exchange.in_flight_orders["OID1"]
-
-        self.exchange.start_tracking_order(
-            order_id="OID2",
-            exchange_order_id="5",
-            trading_pair=self.trading_pair,
-            trade_type=TradeType.SELL,
-            price=Decimal("11000"),
-            amount=Decimal("90"),
-            order_type=OrderType.LIMIT,
-        )
-
-        self.assertIn("OID2", self.exchange.in_flight_orders)
-        order2 = self.exchange.in_flight_orders["OID2"]
-
-        url = web_utils.private_rest_url(CONSTANTS.ORDER_PATH_URL)
-        regex_url = re.compile(f"^{url}".replace(".", r"\.").replace("?", r"\?"))
-
-        response = {
-            "symbol": self.exchange_trading_pair,
-            "origClientOrderId": "OID1",
-            "orderId": 4,
-            "orderListId": -1,
-            "clientOrderId": "cancelMyOrder1",
-            "price": str(order1.price),
-            "origQty": str(order1.amount),
-            "executedQty": str(Decimal("0")),
-            "cummulativeQuoteQty": str(Decimal("0")),
-            "status": "CANCELED",
-            "timeInForce": "GTC",
-            "type": "LIMIT",
-            "side": "BUY"
-        }
-
-        mock_api.delete(regex_url, body=json.dumps(response))
-        mock_api.delete(regex_url, status=400)
-
-        cancellation_results = self.async_run_with_timeout(self.exchange.cancel_all(10))
-
-        self.assertEqual(2, len(cancellation_results))
-        self.assertEqual(CancellationResult(order1.client_order_id, True), cancellation_results[0])
-        self.assertEqual(CancellationResult(order2.client_order_id, False), cancellation_results[1])
-
-        self.assertEqual(1, len(self.order_cancelled_logger.event_log))
-        cancel_event: OrderCancelledEvent = self.order_cancelled_logger.event_log[0]
-        self.assertEqual(self.exchange.current_timestamp, cancel_event.timestamp)
-        self.assertEqual(order1.client_order_id, cancel_event.order_id)
-
-        self.assertTrue(
-            self._is_logged(
-                "INFO",
-                f"Successfully canceled order {order1.client_order_id}."
-            )
-        )
-
-    @aioresponses()
-    @patch("hummingbot.connector.time_synchronizer.TimeSynchronizer._current_seconds_counter")
-    def test_update_time_synchronizer_successfully(self, mock_api, seconds_counter_mock):
-        request_sent_event = asyncio.Event()
-        seconds_counter_mock.side_effect = [0, 0, 0]
-
-        self.exchange._time_synchronizer.clear_time_offset_ms_samples()
-        url = web_utils.private_rest_url(CONSTANTS.SERVER_TIME_PATH_URL)
-        regex_url = re.compile(f"^{url}".replace(".", r"\.").replace("?", r"\?"))
-
-        response = {"serverTime": 1640000003000}
-
-        mock_api.get(regex_url,
-                     body=json.dumps(response),
-                     callback=lambda *args, **kwargs: request_sent_event.set())
-
-        self.async_run_with_timeout(self.exchange._update_time_synchronizer())
-
-        self.assertEqual(response["serverTime"] * 1e-3, self.exchange._time_synchronizer.time())
-
-    @aioresponses()
-    def test_update_time_synchronizer_failure_is_logged(self, mock_api):
-        request_sent_event = asyncio.Event()
-
-        url = web_utils.private_rest_url(CONSTANTS.SERVER_TIME_PATH_URL)
-        regex_url = re.compile(f"^{url}".replace(".", r"\.").replace("?", r"\?"))
-
-        response = {"code": -1121, "msg": "Dummy error"}
-
-        mock_api.get(regex_url,
-                     body=json.dumps(response),
-                     callback=lambda *args, **kwargs: request_sent_event.set())
-
-        self.async_run_with_timeout(self.exchange._update_time_synchronizer())
-
-        self.assertTrue(self._is_logged("NETWORK", "Error getting server time."))
-
-    @aioresponses()
-    def test_update_time_synchronizer_raises_cancelled_error(self, mock_api):
-        url = web_utils.private_rest_url(CONSTANTS.SERVER_TIME_PATH_URL)
-        regex_url = re.compile(f"^{url}".replace(".", r"\.").replace("?", r"\?"))
-
-        mock_api.get(regex_url,
-                     exception=asyncio.CancelledError)
-
-        self.assertRaises(
-            asyncio.CancelledError,
-            self.async_run_with_timeout, self.exchange._update_time_synchronizer())
-
-    @aioresponses()
-    def test_update_balances(self, mock_api):
-        url = web_utils.public_rest_url(CONSTANTS.SERVER_TIME_PATH_URL, domain=self.exchange._domain)
-        regex_url = re.compile(f"^{url}".replace(".", r"\.").replace("?", r"\?"))
-
-        response = {"serverTime": 1640000003000}
-
-        mock_api.get(regex_url,
-                     body=json.dumps(response))
-
-        url = web_utils.private_rest_url(CONSTANTS.SERVER_TIME_PATH_URL)
-        regex_url = re.compile(f"^{url}".replace(".", r"\.").replace("?", r"\?"))
-
-        response = {"serverTime": 1640000003000}
-
-        mock_api.get(regex_url,
-                     body=json.dumps(response))
-
-        url = web_utils.private_rest_url(CONSTANTS.ACCOUNTS_PATH_URL)
-        regex_url = re.compile(f"^{url}".replace(".", r"\.").replace("?", r"\?"))
-
-        response = {
-            "makerCommission": 15,
-            "takerCommission": 15,
-            "buyerCommission": 0,
-            "sellerCommission": 0,
-            "canTrade": True,
-            "canWithdraw": True,
-            "canDeposit": True,
-            "updateTime": 123456789,
-            "accountType": "SPOT",
-            "balances": [
+            "timezone": "UTC",
+            "serverTime": 1639598493658,
+            "rateLimits": [],
+            "exchangeFilters": [],
+            "symbols": [
                 {
-                    "asset": "BTC",
-                    "free": "10.0",
-                    "locked": "5.0"
+                    "symbol": self.exchange_symbol_for_tokens(self.base_asset, self.quote_asset),
+                    "status": "TRADING",
+                    "baseAsset": self.base_asset,
+                    "baseAssetPrecision": 8,
+                    "quoteAsset": self.quote_asset,
+                    "quotePrecision": 8,
+                    "quoteAssetPrecision": 8,
+                    "baseCommissionPrecision": 8,
+                    "quoteCommissionPrecision": 8,
+                    "orderTypes": [
+                        "LIMIT",
+                        "LIMIT_MAKER",
+                        "MARKET",
+                        "STOP_LOSS_LIMIT",
+                        "TAKE_PROFIT_LIMIT"
+                    ],
+                    "icebergAllowed": True,
+                    "ocoAllowed": True,
+                    "quoteOrderQtyMarketAllowed": True,
+                    "isSpotTradingAllowed": True,
+                    "isMarginTradingAllowed": True,
+                    "filters": [],
+                    "permissions": [
+                        "MARGIN"
+                    ]
                 },
                 {
-                    "asset": "LTC",
-                    "free": "2000",
-                    "locked": "0.00000000"
-                }
-            ],
-            "permissions": [
-                "SPOT"
+                    "symbol": self.exchange_symbol_for_tokens("INVALID", "PAIR"),
+                    "status": "TRADING",
+                    "baseAsset": "INVALID",
+                    "baseAssetPrecision": 8,
+                    "quoteAsset": "PAIR",
+                    "quotePrecision": 8,
+                    "quoteAssetPrecision": 8,
+                    "baseCommissionPrecision": 8,
+                    "quoteCommissionPrecision": 8,
+                    "orderTypes": [
+                        "LIMIT",
+                        "LIMIT_MAKER",
+                        "MARKET",
+                        "STOP_LOSS_LIMIT",
+                        "TAKE_PROFIT_LIMIT"
+                    ],
+                    "icebergAllowed": True,
+                    "ocoAllowed": True,
+                    "quoteOrderQtyMarketAllowed": True,
+                    "isSpotTradingAllowed": True,
+                    "isMarginTradingAllowed": True,
+                    "filters": [],
+                    "permissions": [
+                        "MARGIN"
+                    ]
+                },
             ]
         }
 
-        mock_api.get(regex_url, body=json.dumps(response))
-        self.async_run_with_timeout(self.exchange._update_balances())
-
-        available_balances = self.exchange.available_balances
-        total_balances = self.exchange.get_all_balances()
-
-        self.assertEqual(Decimal("10"), available_balances["BTC"])
-        self.assertEqual(Decimal("2000"), available_balances["LTC"])
-        self.assertEqual(Decimal("15"), total_balances["BTC"])
-        self.assertEqual(Decimal("2000"), total_balances["LTC"])
-
-        response = {
-            "makerCommission": 15,
-            "takerCommission": 15,
-            "buyerCommission": 0,
-            "sellerCommission": 0,
-            "canTrade": True,
-            "canWithdraw": True,
-            "canDeposit": True,
-            "updateTime": 123456789,
-            "accountType": "SPOT",
-            "balances": [
-                {
-                    "asset": "BTC",
-                    "free": "10.0",
-                    "locked": "5.0"
-                },
-            ],
-            "permissions": [
-                "SPOT"
-            ]
-        }
-
-        mock_api.get(regex_url, body=json.dumps(response))
-        self.async_run_with_timeout(self.exchange._update_balances())
-
-        available_balances = self.exchange.available_balances
-        total_balances = self.exchange.get_all_balances()
-
-        self.assertNotIn("LTC", available_balances)
-        self.assertNotIn("LTC", total_balances)
-        self.assertEqual(Decimal("10"), available_balances["BTC"])
-        self.assertEqual(Decimal("15"), total_balances["BTC"])
-
-    @aioresponses()
-    def test_update_order_fills_from_trades_triggers_filled_event(self, mock_api):
-        self.exchange._set_current_timestamp(1640780000)
-        self.exchange._last_poll_timestamp = (self.exchange.current_timestamp -
-                                              self.exchange.UPDATE_ORDER_STATUS_MIN_INTERVAL - 1)
-
-        self.exchange.start_tracking_order(
-            order_id="OID1",
-            exchange_order_id="100234",
-            trading_pair=self.trading_pair,
-            order_type=OrderType.LIMIT,
-            trade_type=TradeType.BUY,
-            price=Decimal("10000"),
-            amount=Decimal("1"),
-        )
-        order = self.exchange.in_flight_orders["OID1"]
-
-        url = web_utils.private_rest_url(CONSTANTS.MY_TRADES_PATH_URL)
-        regex_url = re.compile(f"^{url}".replace(".", r"\.").replace("?", r"\?"))
-
-        trade_fill = {
-            "symbol": self.exchange_trading_pair,
-            "id": 28457,
-            "orderId": int(order.exchange_order_id),
-            "orderListId": -1,
-            "price": "9999",
-            "qty": "1",
-            "quoteQty": "48.000012",
-            "commission": "10.10000000",
-            "commissionAsset": self.quote_asset,
-            "time": 1499865549590,
-            "isBuyer": True,
-            "isMaker": False,
-            "isBestMatch": True
-        }
-
-        trade_fill_non_tracked_order = {
-            "symbol": self.exchange_trading_pair,
-            "id": 30000,
-            "orderId": 99999,
-            "orderListId": -1,
-            "price": "4.00000100",
-            "qty": "12.00000000",
-            "quoteQty": "48.000012",
-            "commission": "10.10000000",
-            "commissionAsset": "BNB",
-            "time": 1499865549590,
-            "isBuyer": True,
-            "isMaker": False,
-            "isBestMatch": True
-        }
-
-        mock_response = [trade_fill, trade_fill_non_tracked_order]
-        mock_api.get(regex_url, body=json.dumps(mock_response))
-
-        self.exchange.add_exchange_order_ids_from_market_recorder(
-            {str(trade_fill_non_tracked_order["orderId"]): "OID99"})
-
-        self.async_run_with_timeout(self.exchange._update_order_fills_from_trades())
-
-        trades_request = next(((key, value) for key, value in mock_api.requests.items()
-                               if key[1].human_repr().startswith(url)))
-        request_params = trades_request[1][0].kwargs["params"]
-        self.assertEqual(self.exchange_trading_pair, request_params["symbol"])
-        self._validate_auth_credentials_for_request(trades_request[1][0])
-
-        fill_event: OrderFilledEvent = self.order_filled_logger.event_log[0]
-        self.assertEqual(self.exchange.current_timestamp, fill_event.timestamp)
-        self.assertEqual(order.client_order_id, fill_event.order_id)
-        self.assertEqual(order.trading_pair, fill_event.trading_pair)
-        self.assertEqual(order.trade_type, fill_event.trade_type)
-        self.assertEqual(order.order_type, fill_event.order_type)
-        self.assertEqual(Decimal(trade_fill["price"]), fill_event.price)
-        self.assertEqual(Decimal(trade_fill["qty"]), fill_event.amount)
-        self.assertEqual(0.0, fill_event.trade_fee.percent)
-        self.assertEqual([TokenAmount(trade_fill["commissionAsset"], Decimal(trade_fill["commission"]))],
-                         fill_event.trade_fee.flat_fees)
-
-        fill_event: OrderFilledEvent = self.order_filled_logger.event_log[1]
-        self.assertEqual(float(trade_fill_non_tracked_order["time"]) * 1e-3, fill_event.timestamp)
-        self.assertEqual("OID99", fill_event.order_id)
-        self.assertEqual(self.trading_pair, fill_event.trading_pair)
-        self.assertEqual(TradeType.BUY, fill_event.trade_type)
-        self.assertEqual(OrderType.LIMIT, fill_event.order_type)
-        self.assertEqual(Decimal(trade_fill_non_tracked_order["price"]), fill_event.price)
-        self.assertEqual(Decimal(trade_fill_non_tracked_order["qty"]), fill_event.amount)
-        self.assertEqual(0.0, fill_event.trade_fee.percent)
-        self.assertEqual([
-            TokenAmount(
-                trade_fill_non_tracked_order["commissionAsset"],
-                Decimal(trade_fill_non_tracked_order["commission"]))],
-            fill_event.trade_fee.flat_fees)
-        self.assertTrue(self._is_logged(
-            "INFO",
-            f"Recreating missing trade in TradeFill: {trade_fill_non_tracked_order}"
-        ))
-
-    @aioresponses()
-    def test_update_order_fills_request_parameters(self, mock_api):
-        self.exchange._set_current_timestamp(0)
-        self.exchange._last_poll_timestamp = -1
-
-        url = web_utils.private_rest_url(CONSTANTS.MY_TRADES_PATH_URL)
-        regex_url = re.compile(f"^{url}".replace(".", r"\.").replace("?", r"\?"))
-
-        mock_response = []
-        mock_api.get(regex_url, body=json.dumps(mock_response))
-
-        self.async_run_with_timeout(self.exchange._update_order_fills_from_trades())
-
-        trades_request = next(((key, value) for key, value in mock_api.requests.items()
-                               if key[1].human_repr().startswith(url)))
-        request_params = trades_request[1][0].kwargs["params"]
-        self.assertEqual(self.exchange_trading_pair, request_params["symbol"])
-        self.assertNotIn("startTime", request_params)
-        self._validate_auth_credentials_for_request(trades_request[1][0])
-
-        self.exchange._set_current_timestamp(1640780000)
-        self.exchange._last_poll_timestamp = (self.exchange.current_timestamp -
-                                              self.exchange.UPDATE_ORDER_STATUS_MIN_INTERVAL - 1)
-        self.exchange._last_trades_poll_binance_timestamp = 10
-        self.async_run_with_timeout(self.exchange._update_order_fills_from_trades())
-
-        trades_request = [(key, value) for key, value in mock_api.requests.items()
-                          if key[1].human_repr().startswith(url)][1]
-        request_params = trades_request[1][0].kwargs["params"]
-        self.assertEqual(self.exchange_trading_pair, request_params["symbol"])
-        self.assertEqual(10 * 1e3, request_params["startTime"])
-        self._validate_auth_credentials_for_request(trades_request[1][0])
-
-    @aioresponses()
-    def test_update_order_fills_from_trades_with_repeated_fill_triggers_only_one_event(self, mock_api):
-        self.exchange._set_current_timestamp(1640780000)
-        self.exchange._last_poll_timestamp = (self.exchange.current_timestamp -
-                                              self.exchange.UPDATE_ORDER_STATUS_MIN_INTERVAL - 1)
-
-        url = web_utils.private_rest_url(CONSTANTS.MY_TRADES_PATH_URL)
-        regex_url = re.compile(f"^{url}".replace(".", r"\.").replace("?", r"\?"))
-
-        trade_fill_non_tracked_order = {
-            "symbol": self.exchange_trading_pair,
-            "id": 30000,
-            "orderId": 99999,
-            "orderListId": -1,
-            "price": "4.00000100",
-            "qty": "12.00000000",
-            "quoteQty": "48.000012",
-            "commission": "10.10000000",
-            "commissionAsset": "BNB",
-            "time": 1499865549590,
-            "isBuyer": True,
-            "isMaker": False,
-            "isBestMatch": True
-        }
-
-        mock_response = [trade_fill_non_tracked_order, trade_fill_non_tracked_order]
-        mock_api.get(regex_url, body=json.dumps(mock_response))
-
-        self.exchange.add_exchange_order_ids_from_market_recorder(
-            {str(trade_fill_non_tracked_order["orderId"]): "OID99"})
-
-        self.async_run_with_timeout(self.exchange._update_order_fills_from_trades())
-
-        trades_request = next(((key, value) for key, value in mock_api.requests.items()
-                               if key[1].human_repr().startswith(url)))
-        request_params = trades_request[1][0].kwargs["params"]
-        self.assertEqual(self.exchange_trading_pair, request_params["symbol"])
-        self._validate_auth_credentials_for_request(trades_request[1][0])
-
-        self.assertEqual(1, len(self.order_filled_logger.event_log))
-        fill_event: OrderFilledEvent = self.order_filled_logger.event_log[0]
-        self.assertEqual(float(trade_fill_non_tracked_order["time"]) * 1e-3, fill_event.timestamp)
-        self.assertEqual("OID99", fill_event.order_id)
-        self.assertEqual(self.trading_pair, fill_event.trading_pair)
-        self.assertEqual(TradeType.BUY, fill_event.trade_type)
-        self.assertEqual(OrderType.LIMIT, fill_event.order_type)
-        self.assertEqual(Decimal(trade_fill_non_tracked_order["price"]), fill_event.price)
-        self.assertEqual(Decimal(trade_fill_non_tracked_order["qty"]), fill_event.amount)
-        self.assertEqual(0.0, fill_event.trade_fee.percent)
-        self.assertEqual([
-            TokenAmount(trade_fill_non_tracked_order["commissionAsset"],
-                        Decimal(trade_fill_non_tracked_order["commission"]))],
-            fill_event.trade_fee.flat_fees)
-        self.assertTrue(self._is_logged(
-            "INFO",
-            f"Recreating missing trade in TradeFill: {trade_fill_non_tracked_order}"
-        ))
-
-    @aioresponses()
-    def test_update_order_status_when_filled(self, mock_api):
-        self.exchange._set_current_timestamp(1640780000)
-        self.exchange._last_poll_timestamp = (self.exchange.current_timestamp -
-                                              self.exchange.UPDATE_ORDER_STATUS_MIN_INTERVAL - 1)
-
-        self.exchange.start_tracking_order(
-            order_id="OID1",
-            exchange_order_id="100234",
-            trading_pair=self.trading_pair,
-            order_type=OrderType.LIMIT,
-            trade_type=TradeType.BUY,
-            price=Decimal("10000"),
-            amount=Decimal("1"),
-        )
-        order: InFlightOrder = self.exchange.in_flight_orders["OID1"]
-
-        url = web_utils.private_rest_url(CONSTANTS.ORDER_PATH_URL)
-        regex_url = re.compile(f"^{url}".replace(".", r"\.").replace("?", r"\?"))
-
-        order_status = {
-            "symbol": self.exchange_trading_pair,
-            "orderId": int(order.exchange_order_id),
-            "orderListId": -1,
-            "clientOrderId": order.client_order_id,
-            "price": "10000.0",
-            "origQty": "1.0",
-            "executedQty": "1.0",
-            "cummulativeQuoteQty": "10000.0",
-            "status": "FILLED",
-            "timeInForce": "GTC",
-            "type": "LIMIT",
-            "side": "BUY",
-            "stopPrice": "0.0",
-            "icebergQty": "0.0",
-            "time": 1499827319559,
-            "updateTime": 1499827319559,
-            "isWorking": True,
-            "origQuoteOrderQty": "10000.000000"
-        }
-
-        mock_response = order_status
-        mock_api.get(regex_url, body=json.dumps(mock_response))
-
-        # Simulate the order has been filled with a TradeUpdate
-        order.completely_filled_event.set()
-        self.async_run_with_timeout(self.exchange._update_order_status())
-        self.async_run_with_timeout(order.wait_until_completely_filled())
-
-        order_request = next(((key, value) for key, value in mock_api.requests.items()
-                              if key[1].human_repr().startswith(url)))
-        request_params = order_request[1][0].kwargs["params"]
-        self.assertEqual(self.exchange_trading_pair, request_params["symbol"])
-        self.assertEqual(order.client_order_id, request_params["origClientOrderId"])
-        self._validate_auth_credentials_for_request(order_request[1][0])
-
-        buy_event: BuyOrderCompletedEvent = self.buy_order_completed_logger.event_log[0]
-        self.assertEqual(self.exchange.current_timestamp, buy_event.timestamp)
-        self.assertEqual(order.client_order_id, buy_event.order_id)
-        self.assertEqual(order.base_asset, buy_event.base_asset)
-        self.assertEqual(order.quote_asset, buy_event.quote_asset)
-        self.assertEqual(Decimal(0), buy_event.base_asset_amount)
-        self.assertEqual(Decimal(0), buy_event.quote_asset_amount)
-        self.assertEqual(order.order_type, buy_event.order_type)
-        self.assertEqual(order.exchange_order_id, buy_event.exchange_order_id)
-        self.assertNotIn(order.client_order_id, self.exchange.in_flight_orders)
-        self.assertTrue(
-            self._is_logged(
-                "INFO",
-                f"BUY order {order.client_order_id} completely filled."
-            )
-        )
-
-    @aioresponses()
-    def test_update_order_status_when_cancelled(self, mock_api):
-        self.exchange._set_current_timestamp(1640780000)
-        self.exchange._last_poll_timestamp = (self.exchange.current_timestamp -
-                                              self.exchange.UPDATE_ORDER_STATUS_MIN_INTERVAL - 1)
-
-        self.exchange.start_tracking_order(
-            order_id="OID1",
-            exchange_order_id="100234",
-            trading_pair=self.trading_pair,
-            order_type=OrderType.LIMIT,
-            trade_type=TradeType.BUY,
-            price=Decimal("10000"),
-            amount=Decimal("1"),
-        )
-        order = self.exchange.in_flight_orders["OID1"]
-
-        url = web_utils.private_rest_url(CONSTANTS.ORDER_PATH_URL)
-        regex_url = re.compile(f"^{url}".replace(".", r"\.").replace("?", r"\?"))
-
-        order_status = {
-            "symbol": self.exchange_trading_pair,
-            "orderId": int(order.exchange_order_id),
-            "orderListId": -1,
-            "clientOrderId": order.client_order_id,
-            "price": "10000.0",
-            "origQty": "1.0",
-            "executedQty": "1.0",
-            "cummulativeQuoteQty": "10000.0",
-            "status": "CANCELED",
-            "timeInForce": "GTC",
-            "type": "LIMIT",
-            "side": "BUY",
-            "stopPrice": "0.0",
-            "icebergQty": "0.0",
-            "time": 1499827319559,
-            "updateTime": 1499827319559,
-            "isWorking": True,
-            "origQuoteOrderQty": "10000.000000"
-        }
-
-        mock_response = order_status
-        mock_api.get(regex_url, body=json.dumps(mock_response))
-
-        self.async_run_with_timeout(self.exchange._update_order_status())
-
-        order_request = next(((key, value) for key, value in mock_api.requests.items()
-                              if key[1].human_repr().startswith(url)))
-        request_params = order_request[1][0].kwargs["params"]
-        self.assertEqual(self.exchange_trading_pair, request_params["symbol"])
-        self.assertEqual(order.client_order_id, request_params["origClientOrderId"])
-        self._validate_auth_credentials_for_request(order_request[1][0])
-
-        cancel_event: OrderCancelledEvent = self.order_cancelled_logger.event_log[0]
-        self.assertEqual(self.exchange.current_timestamp, cancel_event.timestamp)
-        self.assertEqual(order.client_order_id, cancel_event.order_id)
-        self.assertEqual(order.exchange_order_id, cancel_event.exchange_order_id)
-        self.assertNotIn(order.client_order_id, self.exchange.in_flight_orders)
-        self.assertTrue(
-            self._is_logged("INFO", f"Successfully canceled order {order.client_order_id}.")
-        )
-
-    @aioresponses()
-    def test_update_order_status_when_failed(self, mock_api):
-        self.exchange._set_current_timestamp(1640780000)
-        self.exchange._last_poll_timestamp = (self.exchange.current_timestamp -
-                                              self.exchange.UPDATE_ORDER_STATUS_MIN_INTERVAL - 1)
-
-        self.exchange.start_tracking_order(
-            order_id="OID1",
-            exchange_order_id="100234",
-            trading_pair=self.trading_pair,
-            order_type=OrderType.LIMIT,
-            trade_type=TradeType.BUY,
-            price=Decimal("10000"),
-            amount=Decimal("1"),
-        )
-        order = self.exchange.in_flight_orders["OID1"]
-
-        url = web_utils.private_rest_url(CONSTANTS.ORDER_PATH_URL)
-        regex_url = re.compile(f"^{url}".replace(".", r"\.").replace("?", r"\?"))
-
-        order_status = {
-            "symbol": self.exchange_trading_pair,
-            "orderId": int(order.exchange_order_id),
-            "orderListId": -1,
-            "clientOrderId": order.client_order_id,
-            "price": "10000.0",
-            "origQty": "1.0",
-            "executedQty": "0.0",
-            "cummulativeQuoteQty": "0.0",
-            "status": "REJECTED",
-            "timeInForce": "GTC",
-            "type": "LIMIT",
-            "side": "BUY",
-            "stopPrice": "0.0",
-            "icebergQty": "0.0",
-            "time": 1499827319559,
-            "updateTime": 1499827319559,
-            "isWorking": True,
-            "origQuoteOrderQty": "10000.000000"
-        }
-
-        mock_response = order_status
-        mock_api.get(regex_url, body=json.dumps(mock_response))
-
-        self.async_run_with_timeout(self.exchange._update_order_status())
-
-        order_request = next(((key, value) for key, value in mock_api.requests.items()
-                              if key[1].human_repr().startswith(url)))
-        request_params = order_request[1][0].kwargs["params"]
-        self.assertEqual(self.exchange_trading_pair, request_params["symbol"])
-        self.assertEqual(order.client_order_id, request_params["origClientOrderId"])
-        self._validate_auth_credentials_for_request(order_request[1][0])
-
-        failure_event: MarketOrderFailureEvent = self.order_failure_logger.event_log[0]
-        self.assertEqual(self.exchange.current_timestamp, failure_event.timestamp)
-        self.assertEqual(order.client_order_id, failure_event.order_id)
-        self.assertEqual(order.order_type, failure_event.order_type)
-        self.assertNotIn(order.client_order_id, self.exchange.in_flight_orders)
-        self.assertTrue(
-            self._is_logged(
-                "INFO",
-                f"Order {order.client_order_id} has failed. Order Update: OrderUpdate(trading_pair='{self.trading_pair}',"
-                f" update_timestamp={order_status['updateTime'] * 1e-3}, new_state={repr(OrderState.FAILED)}, "
-                f"client_order_id='{order.client_order_id}', exchange_order_id='{order.exchange_order_id}', "
-                "misc_updates={})")
-        )
-
-    @aioresponses()
-    def test_update_order_status_marks_order_as_failure_after_retries(self, mock_api):
-        self.exchange._set_current_timestamp(1640780000)
-        self.exchange._last_poll_timestamp = (self.exchange.current_timestamp -
-                                              self.exchange.UPDATE_ORDER_STATUS_MIN_INTERVAL - 1)
-
-        self.exchange.start_tracking_order(
-            order_id="OID1",
-            exchange_order_id="100234",
-            trading_pair=self.trading_pair,
-            order_type=OrderType.LIMIT,
-            trade_type=TradeType.BUY,
-            price=Decimal("10000"),
-            amount=Decimal("1"),
-        )
-        order = self.exchange.in_flight_orders["OID1"]
-
-        url = web_utils.private_rest_url(CONSTANTS.ORDER_PATH_URL)
-        regex_url = re.compile(f"^{url}".replace(".", r"\.").replace("?", r"\?"))
-
-        mock_api.get(regex_url, status=401)
-
-        for i in range(4):
-            self.async_run_with_timeout(self.exchange._update_order_status())
-
-        failure_event: MarketOrderFailureEvent = self.order_failure_logger.event_log[0]
-        self.assertEqual(self.exchange.current_timestamp, failure_event.timestamp)
-        self.assertEqual(order.client_order_id, failure_event.order_id)
-        self.assertEqual(order.order_type, failure_event.order_type)
-        self.assertNotIn(order.client_order_id, self.exchange.in_flight_orders)
-
-    @aioresponses()
-    def test_update_trading_rules(self, mock_api):
-        url = web_utils.private_rest_url(CONSTANTS.EXCHANGE_INFO_PATH_URL)
-        regex_url = re.compile(f"^{url}".replace(".", r"\.").replace("?", r"\?"))
-
-        order_status = {
+        return "INVALID-PAIR", response
+
+    @property
+    def network_status_request_successful_mock_response(self):
+        return {}
+
+    @property
+    def trading_rules_request_mock_response(self):
+        return {
             "timezone": "UTC",
             "serverTime": 1565246363776,
             "rateLimits": [{}],
             "exchangeFilters": [],
             "symbols": [
                 {
-                    "symbol": self.exchange_trading_pair,
+                    "symbol": self.exchange_symbol_for_tokens(self.base_asset, self.quote_asset),
                     "status": "TRADING",
-                    "baseAsset": "ETH",
+                    "baseAsset": self.base_asset,
                     "baseAssetPrecision": 8,
-                    "quoteAsset": "BTC",
+                    "quoteAsset": self.quote_asset,
                     "quotePrecision": 8,
                     "quoteAssetPrecision": 8,
                     "orderTypes": ["LIMIT", "LIMIT_MAKER"],
@@ -1108,39 +232,20 @@
             ]
         }
 
-        mock_response = order_status
-        mock_api.get(regex_url, body=json.dumps(mock_response))
-
-        self.async_run_with_timeout(self.exchange._update_trading_rules())
-
-        trading_rule = self.exchange._trading_rules[self.trading_pair]
-        self.assertEqual(self.trading_pair, trading_rule.trading_pair)
-        self.assertEqual(Decimal(order_status["symbols"][0]["filters"][1]["minQty"]),
-                         trading_rule.min_order_size)
-        self.assertEqual(Decimal(order_status["symbols"][0]["filters"][0]["tickSize"]),
-                         trading_rule.min_price_increment)
-        self.assertEqual(Decimal(order_status["symbols"][0]["filters"][1]["stepSize"]),
-                         trading_rule.min_base_amount_increment)
-        self.assertEqual(Decimal(order_status["symbols"][0]["filters"][2]["minNotional"]),
-                         trading_rule.min_notional_size)
-
-    @aioresponses()
-    def test_update_trading_rules_ignores_rule_with_error(self, mock_api):
-        url = web_utils.private_rest_url(CONSTANTS.EXCHANGE_INFO_PATH_URL)
-        regex_url = re.compile(f"^{url}".replace(".", r"\.").replace("?", r"\?"))
-
-        order_status = {
+    @property
+    def trading_rules_request_erroneous_mock_response(self):
+        return {
             "timezone": "UTC",
             "serverTime": 1565246363776,
             "rateLimits": [{}],
             "exchangeFilters": [],
             "symbols": [
                 {
-                    "symbol": self.exchange_trading_pair,
+                    "symbol": self.exchange_symbol_for_tokens(self.base_asset, self.quote_asset),
                     "status": "TRADING",
-                    "baseAsset": "ETH",
+                    "baseAsset": self.base_asset,
                     "baseAssetPrecision": 8,
-                    "quoteAsset": "BTC",
+                    "quoteAsset": self.quote_asset,
                     "quotePrecision": 8,
                     "quoteAssetPrecision": 8,
                     "orderTypes": ["LIMIT", "LIMIT_MAKER"],
@@ -1148,7 +253,6 @@
                     "ocoAllowed": True,
                     "isSpotTradingAllowed": True,
                     "isMarginTradingAllowed": True,
-                    "filters": [],
                     "permissions": [
                         "SPOT",
                         "MARGIN"
@@ -1157,39 +261,311 @@
             ]
         }
 
-        mock_response = order_status
-        mock_api.get(regex_url, body=json.dumps(mock_response))
-
-        self.async_run_with_timeout(self.exchange._update_trading_rules())
-
-        self.assertEqual(0, len(self.exchange._trading_rules))
-        self.assertTrue(
-            self._is_logged("ERROR", f"Error parsing the trading pair rule {order_status['symbols'][0]}. Skipping.")
+    @property
+    def order_creation_request_successful_mock_response(self):
+        return {
+            "symbol": self.exchange_symbol_for_tokens(self.base_asset, self.quote_asset),
+            "orderId": self.expected_exchange_order_id,
+            "orderListId": -1,
+            "clientOrderId": "OID1",
+            "transactTime": 1507725176595
+        }
+
+    @property
+    def balance_request_mock_response_for_base_and_quote(self):
+        return {
+            "makerCommission": 15,
+            "takerCommission": 15,
+            "buyerCommission": 0,
+            "sellerCommission": 0,
+            "canTrade": True,
+            "canWithdraw": True,
+            "canDeposit": True,
+            "updateTime": 123456789,
+            "accountType": "SPOT",
+            "balances": [
+                {
+                    "asset": self.base_asset,
+                    "free": "10.0",
+                    "locked": "5.0"
+                },
+                {
+                    "asset": self.quote_asset,
+                    "free": "2000",
+                    "locked": "0.00000000"
+                }
+            ],
+            "permissions": [
+                "SPOT"
+            ]
+        }
+
+    @property
+    def balance_request_mock_response_only_base(self):
+        return {
+            "makerCommission": 15,
+            "takerCommission": 15,
+            "buyerCommission": 0,
+            "sellerCommission": 0,
+            "canTrade": True,
+            "canWithdraw": True,
+            "canDeposit": True,
+            "updateTime": 123456789,
+            "accountType": "SPOT",
+            "balances": [
+                {
+                    "asset": self.base_asset,
+                    "free": "10.0",
+                    "locked": "5.0"
+                }
+            ],
+            "permissions": [
+                "SPOT"
+            ]
+        }
+
+    @property
+    def balance_event_websocket_update(self):
+        return {
+            "e": "outboundAccountPosition",
+            "E": 1564034571105,
+            "u": 1564034571073,
+            "B": [
+                {
+                    "a": self.base_asset,
+                    "f": "10",
+                    "l": "5"
+                }
+            ]
+        }
+
+    @property
+    def expected_latest_price(self):
+        return 9999.9
+
+    @property
+    def expected_supported_order_types(self):
+        return [OrderType.LIMIT, OrderType.LIMIT_MAKER]
+
+    @property
+    def expected_trading_rule(self):
+        return TradingRule(
+            trading_pair=self.trading_pair,
+            min_order_size=Decimal(self.trading_rules_request_mock_response["symbols"][0]["filters"][1]["minQty"]),
+            min_price_increment=Decimal(
+                self.trading_rules_request_mock_response["symbols"][0]["filters"][0]["tickSize"]),
+            min_base_amount_increment=Decimal(
+                self.trading_rules_request_mock_response["symbols"][0]["filters"][1]["stepSize"]),
+            min_notional_size=Decimal(
+                self.trading_rules_request_mock_response["symbols"][0]["filters"][2]["minNotional"]),
         )
 
-    def test_user_stream_update_for_new_order(self):
-        self.exchange._set_current_timestamp(1640780000)
-        self.exchange.start_tracking_order(
-            order_id="OID1",
-            exchange_order_id="100234",
-            trading_pair=self.trading_pair,
-            order_type=OrderType.LIMIT,
-            trade_type=TradeType.BUY,
-            price=Decimal("10000"),
-            amount=Decimal("1"),
+    @property
+    def expected_logged_error_for_erroneous_trading_rule(self):
+        erroneous_rule = self.trading_rules_request_erroneous_mock_response["symbols"][0]
+        return f"Error parsing the trading pair rule {erroneous_rule}. Skipping."
+
+    @property
+    def expected_exchange_order_id(self):
+        return 28
+
+    @property
+    def is_cancel_request_executed_synchronously_by_server(self) -> bool:
+        return True
+
+    @property
+    def is_order_fill_http_update_included_in_status_update(self) -> bool:
+        return False
+
+    @property
+    def expected_partial_fill_price(self) -> Decimal:
+        return Decimal(10500)
+
+    @property
+    def expected_partial_fill_amount(self) -> Decimal:
+        return Decimal("0.5")
+
+    @property
+    def expected_fill_fee(self) -> TradeFeeBase:
+        return DeductedFromReturnsTradeFee(
+            percent_token=self.quote_asset,
+            flat_fees=[TokenAmount(token=self.quote_asset, amount=Decimal("30"))])
+
+    @property
+    def expected_fill_trade_id(self) -> str:
+        return 30000
+
+    def exchange_symbol_for_tokens(self, base_token: str, quote_token: str) -> str:
+        return f"{base_token}{quote_token}"
+
+    def create_exchange_instance(self):
+        return BinanceExchange(
+            binance_api_key="testAPIKey",
+            binance_api_secret="testSecret",
+            trading_pairs=[self.trading_pair],
         )
-        order = self.exchange.in_flight_orders["OID1"]
-
-        event_message = {
+
+    def validate_auth_credentials_present(self, request_call: RequestCall):
+        self._validate_auth_credentials_taking_parameters_from_argument(
+            request_call_tuple=request_call,
+            params=request_call.kwargs["params"] or request_call.kwargs["data"]
+        )
+
+    def validate_order_creation_request(self, order: InFlightOrder, request_call: RequestCall):
+        request_data = dict(request_call.kwargs["data"])
+        self.assertEqual(self.exchange_symbol_for_tokens(self.base_asset, self.quote_asset), request_data["symbol"])
+        self.assertEqual(order.trade_type.name.upper(), request_data["side"])
+        self.assertEqual(BinanceExchange.binance_order_type(OrderType.LIMIT), request_data["type"])
+        self.assertEqual(Decimal("100"), Decimal(request_data["quantity"]))
+        self.assertEqual(Decimal("10000"), Decimal(request_data["price"]))
+        self.assertEqual(order.client_order_id, request_data["newClientOrderId"])
+
+    def validate_order_cancelation_request(self, order: InFlightOrder, request_call: RequestCall):
+        request_data = dict(request_call.kwargs["params"])
+        self.assertEqual(self.exchange_symbol_for_tokens(self.base_asset, self.quote_asset),
+                         request_data["symbol"])
+        self.assertEqual(order.client_order_id, request_data["origClientOrderId"])
+
+    def validate_order_status_request(self, order: InFlightOrder, request_call: RequestCall):
+        request_params = request_call.kwargs["params"]
+        self.assertEqual(self.exchange_symbol_for_tokens(self.base_asset, self.quote_asset),
+                         request_params["symbol"])
+        self.assertEqual(order.client_order_id, request_params["origClientOrderId"])
+
+    def validate_trades_request(self, order: InFlightOrder, request_call: RequestCall):
+        self.fail()
+
+    def configure_successful_cancelation_response(
+            self,
+            order: InFlightOrder,
+            mock_api: aioresponses,
+            callback: Optional[Callable] = lambda *args, **kwargs: None) -> str:
+        url = web_utils.private_rest_url(CONSTANTS.ORDER_PATH_URL)
+        regex_url = re.compile(f"^{url}".replace(".", r"\.").replace("?", r"\?"))
+        response = self._order_cancelation_request_successful_mock_response(order=order)
+        mock_api.delete(regex_url, body=json.dumps(response), callback=callback)
+        return url
+
+    def configure_erroneous_cancelation_response(
+            self,
+            order: InFlightOrder,
+            mock_api: aioresponses,
+            callback: Optional[Callable] = lambda *args, **kwargs: None) -> str:
+        url = web_utils.private_rest_url(CONSTANTS.ORDER_PATH_URL)
+        regex_url = re.compile(f"^{url}".replace(".", r"\.").replace("?", r"\?"))
+        mock_api.delete(regex_url, status=400, callback=callback)
+        return url
+
+    def configure_one_successful_one_erroneous_cancel_all_response(
+            self,
+            successful_order: InFlightOrder,
+            erroneous_order: InFlightOrder,
+            mock_api: aioresponses) -> List[str]:
+        """
+        :return: a list of all configured URLs for the cancelations
+        """
+        all_urls = []
+        url = self.configure_successful_cancelation_response(order=successful_order, mock_api=mock_api)
+        all_urls.append(url)
+        url = self.configure_erroneous_cancelation_response(order=erroneous_order, mock_api=mock_api)
+        all_urls.append(url)
+        return all_urls
+
+    def configure_completely_filled_order_status_response(
+            self,
+            order: InFlightOrder,
+            mock_api: aioresponses,
+            callback: Optional[Callable] = lambda *args, **kwargs: None) -> str:
+        url = web_utils.private_rest_url(CONSTANTS.ORDER_PATH_URL)
+        regex_url = re.compile(f"^{url}".replace(".", r"\.").replace("?", r"\?"))
+        response = self._order_status_request_completely_filled_mock_response(order=order)
+        mock_api.get(regex_url, body=json.dumps(response), callback=callback)
+        return url
+
+    def configure_canceled_order_status_response(
+            self,
+            order: InFlightOrder,
+            mock_api: aioresponses,
+            callback: Optional[Callable] = lambda *args, **kwargs: None) -> str:
+        url = web_utils.private_rest_url(CONSTANTS.ORDER_PATH_URL)
+        regex_url = re.compile(f"^{url}".replace(".", r"\.").replace("?", r"\?"))
+        response = self._order_status_request_canceled_mock_response(order=order)
+        mock_api.get(regex_url, body=json.dumps(response), callback=callback)
+        return url
+
+    def configure_erroneous_http_fill_trade_response(
+            self,
+            order: InFlightOrder,
+            mock_api: aioresponses,
+            callback: Optional[Callable] = lambda *args, **kwargs: None) -> str:
+        # Trade fills not requested during status update in this connector
+        pass
+
+    def configure_open_order_status_response(
+            self,
+            order: InFlightOrder,
+            mock_api: aioresponses,
+            callback: Optional[Callable] = lambda *args, **kwargs: None) -> str:
+        """
+        :return: the URL configured
+        """
+        url = web_utils.private_rest_url(CONSTANTS.ORDER_PATH_URL)
+        regex_url = re.compile(f"^{url}".replace(".", r"\.").replace("?", r"\?"))
+        response = self._order_status_request_open_mock_response(order=order)
+        mock_api.get(regex_url, body=json.dumps(response), callback=callback)
+        return url
+
+    def configure_http_error_order_status_response(
+            self,
+            order: InFlightOrder,
+            mock_api: aioresponses,
+            callback: Optional[Callable] = lambda *args, **kwargs: None) -> str:
+        url = web_utils.private_rest_url(CONSTANTS.ORDER_PATH_URL)
+        regex_url = re.compile(f"^{url}".replace(".", r"\.").replace("?", r"\?"))
+        mock_api.get(regex_url, status=401, callback=callback)
+        return url
+
+    def configure_partially_filled_order_status_response(
+            self,
+            order: InFlightOrder,
+            mock_api: aioresponses,
+            callback: Optional[Callable] = lambda *args, **kwargs: None) -> str:
+        url = web_utils.private_rest_url(CONSTANTS.ORDER_PATH_URL)
+        regex_url = re.compile(f"^{url}".replace(".", r"\.").replace("?", r"\?"))
+        response = self._order_status_request_partially_filled_mock_response(order=order)
+        mock_api.get(regex_url, body=json.dumps(response), callback=callback)
+        return url
+
+    def configure_partial_fill_trade_response(
+            self,
+            order: InFlightOrder,
+            mock_api: aioresponses,
+            callback: Optional[Callable] = lambda *args, **kwargs: None) -> str:
+        # Trade fills are not requested in Binance as part of the status update
+        pass
+
+    def configure_full_fill_trade_response(
+            self,
+            order: InFlightOrder,
+            mock_api: aioresponses,
+            callback: Optional[Callable]) -> str:
+        """
+        :return: the URL configured
+        """
+        # Trade fills are not requested in Binance as part of the status update
+        pass
+
+    def order_event_for_new_order_websocket_update(self, order: InFlightOrder):
+        return {
             "e": "executionReport",
             "E": 1499405658658,
-            "s": self.exchange_trading_pair,
+            "s": self.exchange_symbol_for_tokens(self.base_asset, self.quote_asset),
             "c": order.client_order_id,
-            "S": "BUY",
-            "o": "LIMIT",
+            "S": order.trade_type.name.upper(),
+            "o": order.order_type.name.upper(),
             "f": "GTC",
-            "q": "1.00000000",
-            "p": "1000.00000000",
+            "q": str(order.amount),
+            "p": str(order.price),
             "P": "0.00000000",
             "F": "0.00000000",
             "g": -1,
@@ -1197,7 +573,7 @@
             "x": "NEW",
             "X": "NEW",
             "r": "NONE",
-            "i": int(order.exchange_order_id),
+            "i": order.exchange_order_id,
             "l": "0.00000000",
             "z": "0.00000000",
             "L": "0.00000000",
@@ -1215,56 +591,17 @@
             "Q": "0.00000000"
         }
 
-        mock_queue = AsyncMock()
-        mock_queue.get.side_effect = [event_message, asyncio.CancelledError]
-        self.exchange._user_stream_tracker._user_stream = mock_queue
-
-        try:
-            self.async_run_with_timeout(self.exchange._user_stream_event_listener())
-        except asyncio.CancelledError:
-            pass
-
-        event: BuyOrderCreatedEvent = self.buy_order_created_logger.event_log[0]
-        self.assertEqual(self.exchange.current_timestamp, event.timestamp)
-        self.assertEqual(order.order_type, event.type)
-        self.assertEqual(order.trading_pair, event.trading_pair)
-        self.assertEqual(order.amount, event.amount)
-        self.assertEqual(order.price, event.price)
-        self.assertEqual(order.client_order_id, event.order_id)
-        self.assertEqual(order.exchange_order_id, event.exchange_order_id)
-        self.assertTrue(order.is_open)
-
-        self.assertTrue(
-            self._is_logged(
-                "INFO",
-                f"Created {order.order_type.name.upper()} {order.trade_type.name.upper()} order "
-                f"{order.client_order_id} for {order.amount} {order.trading_pair}."
-            )
-        )
-
-    def test_user_stream_update_for_cancelled_order(self):
-        self.exchange._set_current_timestamp(1640780000)
-        self.exchange.start_tracking_order(
-            order_id="OID1",
-            exchange_order_id="100234",
-            trading_pair=self.trading_pair,
-            order_type=OrderType.LIMIT,
-            trade_type=TradeType.BUY,
-            price=Decimal("10000"),
-            amount=Decimal("1"),
-        )
-        order = self.exchange.in_flight_orders["OID1"]
-
-        event_message = {
+    def order_event_for_canceled_order_websocket_update(self, order: InFlightOrder):
+        return {
             "e": "executionReport",
             "E": 1499405658658,
-            "s": self.exchange_trading_pair,
+            "s": self.exchange_symbol_for_tokens(self.base_asset, self.quote_asset),
             "c": "dummyText",
-            "S": "BUY",
-            "o": "LIMIT",
+            "S": order.trade_type.name.upper(),
+            "o": order.order_type.name.upper(),
             "f": "GTC",
-            "q": "1.00000000",
-            "p": "1000.00000000",
+            "q": str(order.amount),
+            "p": str(order.price),
             "P": "0.00000000",
             "F": "0.00000000",
             "g": -1,
@@ -1272,7 +609,7 @@
             "x": "CANCELED",
             "X": "CANCELED",
             "r": "NONE",
-            "i": int(order.exchange_order_id),
+            "i": order.exchange_order_id,
             "l": "0.00000000",
             "z": "0.00000000",
             "L": "0.00000000",
@@ -1290,29 +627,100 @@
             "Q": "0.00000000"
         }
 
-        mock_queue = AsyncMock()
-        mock_queue.get.side_effect = [event_message, asyncio.CancelledError]
-        self.exchange._user_stream_tracker._user_stream = mock_queue
-
-        try:
-            self.async_run_with_timeout(self.exchange._user_stream_event_listener())
-        except asyncio.CancelledError:
-            pass
-
-        cancel_event: OrderCancelledEvent = self.order_cancelled_logger.event_log[0]
-        self.assertEqual(self.exchange.current_timestamp, cancel_event.timestamp)
-        self.assertEqual(order.client_order_id, cancel_event.order_id)
-        self.assertEqual(order.exchange_order_id, cancel_event.exchange_order_id)
-        self.assertNotIn(order.client_order_id, self.exchange.in_flight_orders)
-        self.assertTrue(order.is_cancelled)
-        self.assertTrue(order.is_done)
-
-        self.assertTrue(
-            self._is_logged("INFO", f"Successfully canceled order {order.client_order_id}.")
-        )
-
-    def test_user_stream_update_for_order_fill(self):
+    def order_event_for_full_fill_websocket_update(self, order: InFlightOrder):
+        return {
+            "e": "executionReport",
+            "E": 1499405658658,
+            "s": self.exchange_symbol_for_tokens(self.base_asset, self.quote_asset),
+            "c": order.client_order_id,
+            "S": order.trade_type.name.upper(),
+            "o": order.order_type.name.upper(),
+            "f": "GTC",
+            "q": str(order.amount),
+            "p": str(order.price),
+            "P": "0.00000000",
+            "F": "0.00000000",
+            "g": -1,
+            "C": "",
+            "x": "TRADE",
+            "X": "FILLED",
+            "r": "NONE",
+            "i": order.exchange_order_id,
+            "l": str(order.amount),
+            "z": str(order.amount),
+            "L": str(order.price),
+            "n": str(self.expected_fill_fee.flat_fees[0].amount),
+            "N": self.expected_fill_fee.flat_fees[0].token,
+            "T": 1499405658657,
+            "t": 1,
+            "I": 8641984,
+            "w": True,
+            "m": False,
+            "M": False,
+            "O": 1499405658657,
+            "Z": "10050.00000000",
+            "Y": "10050.00000000",
+            "Q": "10000.00000000"
+        }
+
+    def trade_event_for_full_fill_websocket_update(self, order: InFlightOrder):
+        return None
+
+    @aioresponses()
+    @patch("hummingbot.connector.time_synchronizer.TimeSynchronizer._current_seconds_counter")
+    def test_update_time_synchronizer_successfully(self, mock_api, seconds_counter_mock):
+        request_sent_event = asyncio.Event()
+        seconds_counter_mock.side_effect = [0, 0, 0]
+
+        self.exchange._time_synchronizer.clear_time_offset_ms_samples()
+        url = web_utils.private_rest_url(CONSTANTS.SERVER_TIME_PATH_URL)
+        regex_url = re.compile(f"^{url}".replace(".", r"\.").replace("?", r"\?"))
+
+        response = {"serverTime": 1640000003000}
+
+        mock_api.get(regex_url,
+                     body=json.dumps(response),
+                     callback=lambda *args, **kwargs: request_sent_event.set())
+
+        self.async_run_with_timeout(self.exchange._update_time_synchronizer())
+
+        self.assertEqual(response["serverTime"] * 1e-3, self.exchange._time_synchronizer.time())
+
+    @aioresponses()
+    def test_update_time_synchronizer_failure_is_logged(self, mock_api):
+        request_sent_event = asyncio.Event()
+
+        url = web_utils.private_rest_url(CONSTANTS.SERVER_TIME_PATH_URL)
+        regex_url = re.compile(f"^{url}".replace(".", r"\.").replace("?", r"\?"))
+
+        response = {"code": -1121, "msg": "Dummy error"}
+
+        mock_api.get(regex_url,
+                     body=json.dumps(response),
+                     callback=lambda *args, **kwargs: request_sent_event.set())
+
+        self.async_run_with_timeout(self.exchange._update_time_synchronizer())
+
+        self.assertTrue(self.is_logged("NETWORK", "Error getting server time."))
+
+    @aioresponses()
+    def test_update_time_synchronizer_raises_cancelled_error(self, mock_api):
+        url = web_utils.private_rest_url(CONSTANTS.SERVER_TIME_PATH_URL)
+        regex_url = re.compile(f"^{url}".replace(".", r"\.").replace("?", r"\?"))
+
+        mock_api.get(regex_url,
+                     exception=asyncio.CancelledError)
+
+        self.assertRaises(
+            asyncio.CancelledError,
+            self.async_run_with_timeout, self.exchange._update_time_synchronizer())
+
+    @aioresponses()
+    def test_update_order_fills_from_trades_triggers_filled_event(self, mock_api):
         self.exchange._set_current_timestamp(1640780000)
+        self.exchange._last_poll_timestamp = (self.exchange.current_timestamp -
+                                              self.exchange.UPDATE_ORDER_STATUS_MIN_INTERVAL - 1)
+
         self.exchange.start_tracking_order(
             order_id="OID1",
             exchange_order_id="100234",
@@ -1324,49 +732,53 @@
         )
         order = self.exchange.in_flight_orders["OID1"]
 
-        event_message = {
-            "e": "executionReport",
-            "E": 1499405658658,
-            "s": self.exchange_trading_pair,
-            "c": order.client_order_id,
-            "S": "BUY",
-            "o": "LIMIT",
-            "f": "GTC",
-            "q": "1.00000000",
-            "p": "1000.00000000",
-            "P": "0.00000000",
-            "F": "0.00000000",
-            "g": -1,
-            "C": "",
-            "x": "TRADE",
-            "X": "FILLED",
-            "r": "NONE",
-            "i": int(order.exchange_order_id),
-            "l": "1.00000000",
-            "z": "1.00000000",
-            "L": "10050.00000000",
-            "n": "50",
-            "N": self.quote_asset,
-            "T": 1499405658657,
-            "t": 1,
-            "I": 8641984,
-            "w": True,
-            "m": False,
-            "M": False,
-            "O": 1499405658657,
-            "Z": "10050.00000000",
-            "Y": "10050.00000000",
-            "Q": "10000.00000000"
-        }
-
-        mock_queue = AsyncMock()
-        mock_queue.get.side_effect = [event_message, asyncio.CancelledError]
-        self.exchange._user_stream_tracker._user_stream = mock_queue
-
-        try:
-            self.async_run_with_timeout(self.exchange._user_stream_event_listener())
-        except asyncio.CancelledError:
-            pass
+        url = web_utils.private_rest_url(CONSTANTS.MY_TRADES_PATH_URL)
+        regex_url = re.compile(f"^{url}".replace(".", r"\.").replace("?", r"\?"))
+
+        trade_fill = {
+            "symbol": self.exchange_symbol_for_tokens(self.base_asset, self.quote_asset),
+            "id": 28457,
+            "orderId": int(order.exchange_order_id),
+            "orderListId": -1,
+            "price": "9999",
+            "qty": "1",
+            "quoteQty": "48.000012",
+            "commission": "10.10000000",
+            "commissionAsset": self.quote_asset,
+            "time": 1499865549590,
+            "isBuyer": True,
+            "isMaker": False,
+            "isBestMatch": True
+        }
+
+        trade_fill_non_tracked_order = {
+            "symbol": self.exchange_symbol_for_tokens(self.base_asset, self.quote_asset),
+            "id": 30000,
+            "orderId": 99999,
+            "orderListId": -1,
+            "price": "4.00000100",
+            "qty": "12.00000000",
+            "quoteQty": "48.000012",
+            "commission": "10.10000000",
+            "commissionAsset": "BNB",
+            "time": 1499865549590,
+            "isBuyer": True,
+            "isMaker": False,
+            "isBestMatch": True
+        }
+
+        mock_response = [trade_fill, trade_fill_non_tracked_order]
+        mock_api.get(regex_url, body=json.dumps(mock_response))
+
+        self.exchange.add_exchange_order_ids_from_market_recorder(
+            {str(trade_fill_non_tracked_order["orderId"]): "OID99"})
+
+        self.async_run_with_timeout(self.exchange._update_order_fills_from_trades())
+
+        request = self._all_executed_requests(mock_api, url)[0]
+        self.validate_auth_credentials_present(request)
+        request_params = request.kwargs["params"]
+        self.assertEqual(self.exchange_symbol_for_tokens(self.base_asset, self.quote_asset), request_params["symbol"])
 
         fill_event: OrderFilledEvent = self.order_filled_logger.event_log[0]
         self.assertEqual(self.exchange.current_timestamp, fill_event.timestamp)
@@ -1374,38 +786,183 @@
         self.assertEqual(order.trading_pair, fill_event.trading_pair)
         self.assertEqual(order.trade_type, fill_event.trade_type)
         self.assertEqual(order.order_type, fill_event.order_type)
-        self.assertEqual(Decimal(event_message["L"]), fill_event.price)
-        self.assertEqual(Decimal(event_message["l"]), fill_event.amount)
+        self.assertEqual(Decimal(trade_fill["price"]), fill_event.price)
+        self.assertEqual(Decimal(trade_fill["qty"]), fill_event.amount)
+        self.assertEqual(0.0, fill_event.trade_fee.percent)
+        self.assertEqual([TokenAmount(trade_fill["commissionAsset"], Decimal(trade_fill["commission"]))],
+                         fill_event.trade_fee.flat_fees)
+
+        fill_event: OrderFilledEvent = self.order_filled_logger.event_log[1]
+        self.assertEqual(float(trade_fill_non_tracked_order["time"]) * 1e-3, fill_event.timestamp)
+        self.assertEqual("OID99", fill_event.order_id)
+        self.assertEqual(self.trading_pair, fill_event.trading_pair)
+        self.assertEqual(TradeType.BUY, fill_event.trade_type)
+        self.assertEqual(OrderType.LIMIT, fill_event.order_type)
+        self.assertEqual(Decimal(trade_fill_non_tracked_order["price"]), fill_event.price)
+        self.assertEqual(Decimal(trade_fill_non_tracked_order["qty"]), fill_event.amount)
         self.assertEqual(0.0, fill_event.trade_fee.percent)
         self.assertEqual([
-            TokenAmount(event_message["N"], Decimal(event_message["n"]))],
+            TokenAmount(
+                trade_fill_non_tracked_order["commissionAsset"],
+                Decimal(trade_fill_non_tracked_order["commission"]))],
             fill_event.trade_fee.flat_fees)
-
-        buy_event: BuyOrderCompletedEvent = self.buy_order_completed_logger.event_log[0]
-        self.assertEqual(self.exchange.current_timestamp, buy_event.timestamp)
-        self.assertEqual(order.client_order_id, buy_event.order_id)
-        self.assertEqual(order.base_asset, buy_event.base_asset)
-        self.assertEqual(order.quote_asset, buy_event.quote_asset)
-        self.assertEqual(order.amount, buy_event.base_asset_amount)
-        self.assertEqual(Decimal(event_message["Z"]), buy_event.quote_asset_amount)
-        self.assertEqual(order.order_type, buy_event.order_type)
-        self.assertEqual(order.exchange_order_id, buy_event.exchange_order_id)
+        self.assertTrue(self.is_logged(
+            "INFO",
+            f"Recreating missing trade in TradeFill: {trade_fill_non_tracked_order}"
+        ))
+
+    @aioresponses()
+    def test_update_order_fills_request_parameters(self, mock_api):
+        self.exchange._set_current_timestamp(0)
+        self.exchange._last_poll_timestamp = -1
+
+        url = web_utils.private_rest_url(CONSTANTS.MY_TRADES_PATH_URL)
+        regex_url = re.compile(f"^{url}".replace(".", r"\.").replace("?", r"\?"))
+
+        mock_response = []
+        mock_api.get(regex_url, body=json.dumps(mock_response))
+
+        self.async_run_with_timeout(self.exchange._update_order_fills_from_trades())
+
+        request = self._all_executed_requests(mock_api, url)[0]
+        self.validate_auth_credentials_present(request)
+        request_params = request.kwargs["params"]
+        self.assertEqual(self.exchange_symbol_for_tokens(self.base_asset, self.quote_asset), request_params["symbol"])
+        self.assertNotIn("startTime", request_params)
+
+        self.exchange._set_current_timestamp(1640780000)
+        self.exchange._last_poll_timestamp = (self.exchange.current_timestamp -
+                                              self.exchange.UPDATE_ORDER_STATUS_MIN_INTERVAL - 1)
+        self.exchange._last_trades_poll_binance_timestamp = 10
+        self.async_run_with_timeout(self.exchange._update_order_fills_from_trades())
+
+        request = self._all_executed_requests(mock_api, url)[1]
+        self.validate_auth_credentials_present(request)
+        request_params = request.kwargs["params"]
+        self.assertEqual(self.exchange_symbol_for_tokens(self.base_asset, self.quote_asset), request_params["symbol"])
+        self.assertEqual(10 * 1e3, request_params["startTime"])
+
+    @aioresponses()
+    def test_update_order_fills_from_trades_with_repeated_fill_triggers_only_one_event(self, mock_api):
+        self.exchange._set_current_timestamp(1640780000)
+        self.exchange._last_poll_timestamp = (self.exchange.current_timestamp -
+                                              self.exchange.UPDATE_ORDER_STATUS_MIN_INTERVAL - 1)
+
+        url = web_utils.private_rest_url(CONSTANTS.MY_TRADES_PATH_URL)
+        regex_url = re.compile(f"^{url}".replace(".", r"\.").replace("?", r"\?"))
+
+        trade_fill_non_tracked_order = {
+            "symbol": self.exchange_symbol_for_tokens(self.base_asset, self.quote_asset),
+            "id": 30000,
+            "orderId": 99999,
+            "orderListId": -1,
+            "price": "4.00000100",
+            "qty": "12.00000000",
+            "quoteQty": "48.000012",
+            "commission": "10.10000000",
+            "commissionAsset": "BNB",
+            "time": 1499865549590,
+            "isBuyer": True,
+            "isMaker": False,
+            "isBestMatch": True
+        }
+
+        mock_response = [trade_fill_non_tracked_order, trade_fill_non_tracked_order]
+        mock_api.get(regex_url, body=json.dumps(mock_response))
+
+        self.exchange.add_exchange_order_ids_from_market_recorder(
+            {str(trade_fill_non_tracked_order["orderId"]): "OID99"})
+
+        self.async_run_with_timeout(self.exchange._update_order_fills_from_trades())
+
+        request = self._all_executed_requests(mock_api, url)[0]
+        self.validate_auth_credentials_present(request)
+        request_params = request.kwargs["params"]
+        self.assertEqual(self.exchange_symbol_for_tokens(self.base_asset, self.quote_asset), request_params["symbol"])
+
+        self.assertEqual(1, len(self.order_filled_logger.event_log))
+        fill_event: OrderFilledEvent = self.order_filled_logger.event_log[0]
+        self.assertEqual(float(trade_fill_non_tracked_order["time"]) * 1e-3, fill_event.timestamp)
+        self.assertEqual("OID99", fill_event.order_id)
+        self.assertEqual(self.trading_pair, fill_event.trading_pair)
+        self.assertEqual(TradeType.BUY, fill_event.trade_type)
+        self.assertEqual(OrderType.LIMIT, fill_event.order_type)
+        self.assertEqual(Decimal(trade_fill_non_tracked_order["price"]), fill_event.price)
+        self.assertEqual(Decimal(trade_fill_non_tracked_order["qty"]), fill_event.amount)
+        self.assertEqual(0.0, fill_event.trade_fee.percent)
+        self.assertEqual([
+            TokenAmount(trade_fill_non_tracked_order["commissionAsset"],
+                        Decimal(trade_fill_non_tracked_order["commission"]))],
+            fill_event.trade_fee.flat_fees)
+        self.assertTrue(self.is_logged(
+            "INFO",
+            f"Recreating missing trade in TradeFill: {trade_fill_non_tracked_order}"
+        ))
+
+    @aioresponses()
+    def test_update_order_status_when_failed(self, mock_api):
+        self.exchange._set_current_timestamp(1640780000)
+        self.exchange._last_poll_timestamp = (self.exchange.current_timestamp -
+                                              self.exchange.UPDATE_ORDER_STATUS_MIN_INTERVAL - 1)
+
+        self.exchange.start_tracking_order(
+            order_id="OID1",
+            exchange_order_id="100234",
+            trading_pair=self.trading_pair,
+            order_type=OrderType.LIMIT,
+            trade_type=TradeType.BUY,
+            price=Decimal("10000"),
+            amount=Decimal("1"),
+        )
+        order = self.exchange.in_flight_orders["OID1"]
+
+        url = web_utils.private_rest_url(CONSTANTS.ORDER_PATH_URL)
+        regex_url = re.compile(f"^{url}".replace(".", r"\.").replace("?", r"\?"))
+
+        order_status = {
+            "symbol": self.exchange_symbol_for_tokens(self.base_asset, self.quote_asset),
+            "orderId": int(order.exchange_order_id),
+            "orderListId": -1,
+            "clientOrderId": order.client_order_id,
+            "price": "10000.0",
+            "origQty": "1.0",
+            "executedQty": "0.0",
+            "cummulativeQuoteQty": "0.0",
+            "status": "REJECTED",
+            "timeInForce": "GTC",
+            "type": "LIMIT",
+            "side": "BUY",
+            "stopPrice": "0.0",
+            "icebergQty": "0.0",
+            "time": 1499827319559,
+            "updateTime": 1499827319559,
+            "isWorking": True,
+            "origQuoteOrderQty": "10000.000000"
+        }
+
+        mock_response = order_status
+        mock_api.get(regex_url, body=json.dumps(mock_response))
+
+        self.async_run_with_timeout(self.exchange._update_order_status())
+
+        request = self._all_executed_requests(mock_api, url)[0]
+        self.validate_auth_credentials_present(request)
+        request_params = request.kwargs["params"]
+        self.assertEqual(self.exchange_symbol_for_tokens(self.base_asset, self.quote_asset), request_params["symbol"])
+        self.assertEqual(order.client_order_id, request_params["origClientOrderId"])
+
+        failure_event: MarketOrderFailureEvent = self.order_failure_logger.event_log[0]
+        self.assertEqual(self.exchange.current_timestamp, failure_event.timestamp)
+        self.assertEqual(order.client_order_id, failure_event.order_id)
+        self.assertEqual(order.order_type, failure_event.order_type)
         self.assertNotIn(order.client_order_id, self.exchange.in_flight_orders)
-        self.assertTrue(order.is_filled)
-        self.assertTrue(order.is_done)
-
         self.assertTrue(
-            self._is_logged(
+            self.is_logged(
                 "INFO",
-<<<<<<< HEAD
-                f"BUY order {order.client_order_id} completely filled."
-            )
-=======
                 f"Order {order.client_order_id} has failed. Order Update: OrderUpdate(trading_pair='{self.trading_pair}',"
                 f" update_timestamp={order_status['updateTime'] * 1e-3}, new_state={repr(OrderState.FAILED)}, "
                 f"client_order_id='{order.client_order_id}', exchange_order_id='{order.exchange_order_id}', "
                 "misc_updates=None)")
->>>>>>> 7e8a8eb9
         )
 
     def test_user_stream_update_for_order_failure(self):
@@ -1424,7 +981,7 @@
         event_message = {
             "e": "executionReport",
             "E": 1499405658658,
-            "s": self.exchange_trading_pair,
+            "s": self.exchange_symbol_for_tokens(self.base_asset, self.quote_asset),
             "c": order.client_order_id,
             "S": "BUY",
             "o": "LIMIT",
@@ -1473,89 +1030,6 @@
         self.assertTrue(order.is_failure)
         self.assertTrue(order.is_done)
 
-    def test_user_stream_balance_update(self):
-        self.exchange._set_current_timestamp(1640780000)
-
-        event_message = {
-            "e": "outboundAccountPosition",
-            "E": 1564034571105,
-            "u": 1564034571073,
-            "B": [
-                {
-                    "a": "COINALPHA",
-                    "f": "10000.000000",
-                    "l": "500.000000"
-                }
-            ]
-        }
-
-        mock_queue = AsyncMock()
-        mock_queue.get.side_effect = [event_message, asyncio.CancelledError]
-        self.exchange._user_stream_tracker._user_stream = mock_queue
-
-        try:
-            self.async_run_with_timeout(self.exchange._user_stream_event_listener())
-        except asyncio.CancelledError:
-            pass
-
-        self.assertEqual(Decimal("10000"), self.exchange.available_balances["COINALPHA"])
-        self.assertEqual(Decimal("10500"), self.exchange.get_balance("COINALPHA"))
-
-    def test_restore_tracking_states_only_registers_open_orders(self):
-        orders = []
-        orders.append(InFlightOrder(
-            client_order_id="OID1",
-            exchange_order_id="EOID1",
-            trading_pair=self.trading_pair,
-            order_type=OrderType.LIMIT,
-            trade_type=TradeType.BUY,
-            amount=Decimal("1000.0"),
-            price=Decimal("1.0"),
-            creation_timestamp=1640001112.223,
-        ))
-        orders.append(InFlightOrder(
-            client_order_id="OID2",
-            exchange_order_id="EOID2",
-            trading_pair=self.trading_pair,
-            order_type=OrderType.LIMIT,
-            trade_type=TradeType.BUY,
-            amount=Decimal("1000.0"),
-            price=Decimal("1.0"),
-            creation_timestamp=1640001112.223,
-            initial_state=OrderState.CANCELED
-        ))
-        orders.append(InFlightOrder(
-            client_order_id="OID3",
-            exchange_order_id="EOID3",
-            trading_pair=self.trading_pair,
-            order_type=OrderType.LIMIT,
-            trade_type=TradeType.BUY,
-            amount=Decimal("1000.0"),
-            price=Decimal("1.0"),
-            creation_timestamp=1640001112.223,
-            initial_state=OrderState.FILLED
-        ))
-        orders.append(InFlightOrder(
-            client_order_id="OID4",
-            exchange_order_id="EOID4",
-            trading_pair=self.trading_pair,
-            order_type=OrderType.LIMIT,
-            trade_type=TradeType.BUY,
-            amount=Decimal("1000.0"),
-            price=Decimal("1.0"),
-            creation_timestamp=1640001112.223,
-            initial_state=OrderState.FAILED
-        ))
-
-        tracking_states = {order.client_order_id: order.to_json() for order in orders}
-
-        self.exchange.restore_tracking_states(tracking_states)
-
-        self.assertIn("OID1", self.exchange.in_flight_orders)
-        self.assertNotIn("OID2", self.exchange.in_flight_orders)
-        self.assertNotIn("OID3", self.exchange.in_flight_orders)
-        self.assertNotIn("OID4", self.exchange.in_flight_orders)
-
     @patch("hummingbot.connector.utils.get_tracking_nonce_low_res")
     def test_client_order_id_on_order(self, mocked_nonce):
         mocked_nonce.return_value = 7
@@ -1588,4 +1062,118 @@
             max_id_len=CONSTANTS.MAX_ORDER_ID_LEN,
         )
 
-        self.assertEqual(result, expected_client_order_id)+        self.assertEqual(result, expected_client_order_id)
+
+    def _validate_auth_credentials_taking_parameters_from_argument(self,
+                                                                   request_call_tuple: RequestCall,
+                                                                   params: Dict[str, Any]):
+        self.assertIn("timestamp", params)
+        self.assertIn("signature", params)
+        request_headers = request_call_tuple.kwargs["headers"]
+        self.assertIn("X-MBX-APIKEY", request_headers)
+        self.assertEqual("testAPIKey", request_headers["X-MBX-APIKEY"])
+
+    def _order_cancelation_request_successful_mock_response(self, order: InFlightOrder) -> Any:
+        return {
+            "symbol": self.exchange_symbol_for_tokens(self.base_asset, self.quote_asset),
+            "origClientOrderId": order.exchange_order_id or "dummyOrdId",
+            "orderId": 4,
+            "orderListId": -1,
+            "clientOrderId": order.client_order_id,
+            "price": str(order.price),
+            "origQty": str(order.amount),
+            "executedQty": str(Decimal("0")),
+            "cummulativeQuoteQty": str(Decimal("0")),
+            "status": "CANCELED",
+            "timeInForce": "GTC",
+            "type": "LIMIT",
+            "side": "BUY"
+        }
+
+    def _order_status_request_completely_filled_mock_response(self, order: InFlightOrder) -> Any:
+        return {
+            "symbol": self.exchange_symbol_for_tokens(self.base_asset, self.quote_asset),
+            "orderId": order.exchange_order_id,
+            "orderListId": -1,
+            "clientOrderId": order.client_order_id,
+            "price": str(order.price),
+            "origQty": str(order.amount),
+            "executedQty": str(order.amount),
+            "cummulativeQuoteQty": str(order.price + Decimal(2)),
+            "status": "FILLED",
+            "timeInForce": "GTC",
+            "type": "LIMIT",
+            "side": "BUY",
+            "stopPrice": "0.0",
+            "icebergQty": "0.0",
+            "time": 1499827319559,
+            "updateTime": 1499827319559,
+            "isWorking": True,
+            "origQuoteOrderQty": str(order.price * order.amount)
+        }
+
+    def _order_status_request_canceled_mock_response(self, order: InFlightOrder) -> Any:
+        return {
+            "symbol": self.exchange_symbol_for_tokens(self.base_asset, self.quote_asset),
+            "orderId": order.exchange_order_id,
+            "orderListId": -1,
+            "clientOrderId": order.client_order_id,
+            "price": str(order.price),
+            "origQty": str(order.amount),
+            "executedQty": "0.0",
+            "cummulativeQuoteQty": "10000.0",
+            "status": "CANCELED",
+            "timeInForce": "GTC",
+            "type": order.order_type.name.upper(),
+            "side": order.trade_type.name.upper(),
+            "stopPrice": "0.0",
+            "icebergQty": "0.0",
+            "time": 1499827319559,
+            "updateTime": 1499827319559,
+            "isWorking": True,
+            "origQuoteOrderQty": str(order.price * order.amount)
+        }
+
+    def _order_status_request_open_mock_response(self, order: InFlightOrder) -> Any:
+        return {
+            "symbol": self.exchange_symbol_for_tokens(self.base_asset, self.quote_asset),
+            "orderId": order.exchange_order_id,
+            "orderListId": -1,
+            "clientOrderId": order.client_order_id,
+            "price": str(order.price),
+            "origQty": str(order.amount),
+            "executedQty": "0.0",
+            "cummulativeQuoteQty": "10000.0",
+            "status": "NEW",
+            "timeInForce": "GTC",
+            "type": order.order_type.name.upper(),
+            "side": order.trade_type.name.upper(),
+            "stopPrice": "0.0",
+            "icebergQty": "0.0",
+            "time": 1499827319559,
+            "updateTime": 1499827319559,
+            "isWorking": True,
+            "origQuoteOrderQty": str(order.price * order.amount)
+        }
+
+    def _order_status_request_partially_filled_mock_response(self, order: InFlightOrder) -> Any:
+        return {
+            "symbol": self.exchange_symbol_for_tokens(self.base_asset, self.quote_asset),
+            "orderId": order.exchange_order_id,
+            "orderListId": -1,
+            "clientOrderId": order.client_order_id,
+            "price": str(order.price),
+            "origQty": str(order.amount),
+            "executedQty": str(order.amount),
+            "cummulativeQuoteQty": str(self.expected_partial_fill_amount * order.price),
+            "status": "PARTIALLY_FILLED",
+            "timeInForce": "GTC",
+            "type": order.order_type.name.upper(),
+            "side": order.trade_type.name.upper(),
+            "stopPrice": "0.0",
+            "icebergQty": "0.0",
+            "time": 1499827319559,
+            "updateTime": 1499827319559,
+            "isWorking": True,
+            "origQuoteOrderQty": str(order.price * order.amount)
+        }