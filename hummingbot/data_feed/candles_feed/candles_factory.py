from pydantic import BaseModel

from hummingbot.data_feed.candles_feed.ascend_ex_spot_candles.ascend_ex_spot_candles import AscendExSpotCandles
from hummingbot.data_feed.candles_feed.binance_perpetual_candles import BinancePerpetualCandles
from hummingbot.data_feed.candles_feed.binance_spot_candles import BinanceSpotCandles
from hummingbot.data_feed.candles_feed.gate_io_perpetual_candles import GateioPerpetualCandles
from hummingbot.data_feed.candles_feed.gate_io_spot_candles import GateioSpotCandles
from hummingbot.data_feed.candles_feed.kraken_spot_candles.kraken_spot_candles import KrakenSpotCandles
from hummingbot.data_feed.candles_feed.kucoin_spot_candles.kucoin_spot_candles import KucoinSpotCandles
from hummingbot.data_feed.candles_feed.okx_perpetual_candles.okx_perpetual_candles import OKXPerpetualCandles


class CandlesConfig(BaseModel):
    """
    The CandlesConfig class is a data class that stores the configuration of a Candle object.
    It has the following attributes:
    - connector: str
    - trading_pair: str
    - interval: str
    - max_records: int
    """
    connector: str
    trading_pair: str
    interval: str = "1m"
    max_records: int = 500


class CandlesFactory:
    """
    The CandlesFactory class creates and returns a Candle object based on the specified connector and trading pair.
    It has a class method, get_candle which takes in a connector, trading pair, interval, and max_records as parameters.
    Based on the connector provided, the method returns either a BinancePerpetualsCandles or a BinanceSpotCandles object.
    If an unsupported connector is provided, it raises an exception.
    """
    @classmethod
    def get_candle(cls, candles_config: CandlesConfig):
        """
        Returns a Candle object based on the specified connector and trading pair.
        :param candles_config: CandlesConfig
        :return: Candles
        """
        connector = candles_config.connector
        trading_pair = candles_config.trading_pair
        interval = candles_config.interval
        max_records = candles_config.max_records
        if connector == "binance_perpetual":
            return BinancePerpetualCandles(trading_pair, interval, max_records)
        elif connector == "binance":
            return BinanceSpotCandles(trading_pair, interval, max_records)
        elif connector == "gate_io":
            return GateioSpotCandles(trading_pair, interval, max_records)
        elif connector == "gate_io_perpetual":
            return GateioPerpetualCandles(trading_pair, interval, max_records)
        elif connector == "kucoin":
            return KucoinSpotCandles(trading_pair, interval, max_records)
        elif connector == "ascend_ex":
            return AscendExSpotCandles(trading_pair, interval, max_records)
<<<<<<< HEAD
        elif connector == "kraken":
            return KrakenSpotCandles(trading_pair, interval, max_records)
=======
        elif connector == "okx_perpetual":
            return OKXPerpetualCandles(trading_pair, interval, max_records)
>>>>>>> cecc0dd5
        else:
            raise Exception(f"The connector {connector} is not available. Please select another one.")<|MERGE_RESOLUTION|>--- conflicted
+++ resolved
@@ -55,12 +55,7 @@
             return KucoinSpotCandles(trading_pair, interval, max_records)
         elif connector == "ascend_ex":
             return AscendExSpotCandles(trading_pair, interval, max_records)
-<<<<<<< HEAD
         elif connector == "kraken":
             return KrakenSpotCandles(trading_pair, interval, max_records)
-=======
-        elif connector == "okx_perpetual":
-            return OKXPerpetualCandles(trading_pair, interval, max_records)
->>>>>>> cecc0dd5
         else:
             raise Exception(f"The connector {connector} is not available. Please select another one.")