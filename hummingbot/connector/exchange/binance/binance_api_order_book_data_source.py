--- conflicted
+++ resolved
@@ -11,11 +11,8 @@
 from hummingbot.connector.exchange.binance import binance_utils
 from hummingbot.connector.exchange.binance import binance_web_utils as web_utils
 from hummingbot.connector.exchange.binance.binance_order_book import BinanceOrderBook
-<<<<<<< HEAD
 from hummingbot.connector.time_synchronizer import TimeSynchronizer
-=======
-from hummingbot.connector.utils import build_api_factory, combine_to_hb_trading_pair
->>>>>>> e58a63e7
+from hummingbot.connector.utils import combine_to_hb_trading_pair
 from hummingbot.core.api_throttler.async_throttler import AsyncThrottler
 from hummingbot.core.data_type.order_book import OrderBook
 from hummingbot.core.data_type.order_book_message import OrderBookMessage
@@ -504,7 +501,6 @@
         mapping = bidict()
 
         try:
-<<<<<<< HEAD
             data = await web_utils.api_request(
                 path=CONSTANTS.EXCHANGE_INFO_PATH_URL,
                 api_factory=api_factory,
@@ -513,17 +509,6 @@
                 domain=domain,
                 method=RESTMethod.GET,
             )
-=======
-            async with local_throttler.execute_task(limit_id=CONSTANTS.EXCHANGE_INFO_PATH_URL):
-                response: RESTResponse = await rest_assistant.call(request=request)
-                if response.status == 200:
-                    data = await response.json()
-                    for symbol_data in filter(binance_utils.is_exchange_information_valid, data["symbols"]):
-                        mapping[symbol_data["symbol"]] = combine_to_hb_trading_pair(base=symbol_data["baseAsset"],
-                                                                                    quote=symbol_data["quoteAsset"])
-        except Exception as ex:
-            cls.logger().error(f"There was an error requesting exchange info ({str(ex)})")
->>>>>>> e58a63e7
 
             for symbol_data in filter(binance_utils.is_exchange_information_valid, data["symbols"]):
                 mapping[symbol_data["symbol"]] = combine_to_hb_trading_pair(base=symbol_data["baseAsset"],
