--- conflicted
+++ resolved
@@ -2,10 +2,7 @@
 from decimal import Decimal
 from typing import TYPE_CHECKING
 
-<<<<<<< HEAD
 from hummingbot.connector.utils import split_hb_trading_pair, validate_trading_pair
-=======
->>>>>>> 4830290c
 from hummingbot.core.rate_oracle.rate_oracle import RateOracle
 from hummingbot.core.utils.async_utils import safe_ensure_future
 from hummingbot.exceptions import OracleRateUnavailable
@@ -33,7 +30,6 @@
     async def show_rate(self,  # type: HummingbotApplication
                         pair: str,
                         ):
-<<<<<<< HEAD
         if not validate_trading_pair(pair):
             self.notify(f"Invalid trading pair {pair}")
         else:
@@ -48,29 +44,12 @@
         if not validate_trading_pair(pair):
             self.notify(f"Invalid trading pair {pair}")
         else:
-            pair = pair.upper()
+            pair = pair.upper().strip('\"').strip("'")
             rate = await RateOracle.get_instance().rate_async(pair)
             if rate is None:
                 raise OracleRateUnavailable
             base, quote = split_hb_trading_pair(pair)
             return f"Source: {RateOracle.get_instance().source.name}\n1 {base} = {rate} {quote}"
-=======
-        try:
-            msg = await RateCommand.oracle_rate_msg(pair)
-        except OracleRateUnavailable:
-            msg = "Rate is not available."
-        self.notify(msg)
-
-    @staticmethod
-    async def oracle_rate_msg(pair: str,
-                              ):
-        pair = pair.upper().strip('\"').strip("'")
-        rate = await RateOracle.rate_async(pair)
-        if rate is None:
-            raise OracleRateUnavailable
-        base, quote = pair.split("-")
-        return f"Source: {RateOracle.source.name}\n1 {base} = {rate} {quote}"
->>>>>>> 4830290c
 
     async def show_token_value(self,  # type: HummingbotApplication
                                token: str
